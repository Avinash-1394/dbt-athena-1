--- conflicted
+++ resolved
@@ -11,7 +11,6 @@
 from dbt.events.eventmgr import LineFormat, NoFilter
 from dbt.events.functions import EVENT_MANAGER, _get_stdout_config
 
-<<<<<<< HEAD
 from .unit.constants import (
     ATHENA_WORKGROUP,
     AWS_REGION,
@@ -22,10 +21,7 @@
     SPARK_WORKGROUP,
 )
 
-# Import the fuctional fixtures as a plugin
-=======
 # Import the functional fixtures as a plugin
->>>>>>> 23cfe4b9
 # Note: fixtures with session scope need to be local
 
 pytest_plugins = ["dbt.tests.fixtures.project"]
@@ -72,8 +68,7 @@
     string_buf = StringIO()
     capture_config.output_stream = string_buf
     EVENT_MANAGER.add_logger(capture_config)
-<<<<<<< HEAD
-    return stringbuf
+    return string_buf
 
 
 @pytest.fixture(scope="class")
@@ -93,7 +88,4 @@
         work_group=ATHENA_WORKGROUP,
         spark_work_group=SPARK_WORKGROUP,
         spark_threads=SPARK_THREADS,
-    )
-=======
-    return string_buf
->>>>>>> 23cfe4b9
+    )