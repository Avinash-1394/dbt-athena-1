--- conflicted
+++ resolved
@@ -35,6 +35,8 @@
 from dbt.adapters.sql import SQLConnectionManager
 from dbt.contracts.connection import AdapterResponse, Connection, ConnectionState
 from dbt.exceptions import ConnectionError, DbtRuntimeError
+
+logger = AdapterLogger("Athena")
 
 
 @dataclass
@@ -57,16 +59,12 @@
     num_retries: Optional[int] = 5
     s3_data_dir: Optional[str] = None
     s3_data_naming: Optional[str] = "schema_table_unique"
-<<<<<<< HEAD
     spark_work_group: Optional[str] = None
     spark_threads: Optional[int] = DEFAULT_THREAD_COUNT
-    lf_tags: Optional[Dict[str, str]] = None
-=======
     seed_s3_upload_args: Optional[Dict[str, Any]] = None
     # Unfortunately we can not just use dict, must by Dict because we'll get the following error:
     # Credentials in profile "athena", target "athena" invalid: Unable to create schema for 'dict'
     lf_tags_database: Optional[Dict[str, str]] = None
->>>>>>> 23cfe4b9
 
     @property
     def type(self) -> str:
@@ -90,15 +88,11 @@
             "endpoint_url",
             "s3_data_dir",
             "s3_data_naming",
-<<<<<<< HEAD
-            "lf_tags",
-            "spark_work_group",
-            "spark_threads",
-=======
             "debug_query_state",
             "seed_s3_upload_args",
             "lf_tags_database",
->>>>>>> 23cfe4b9
+            "spark_work_group",
+            "spark_threads",
         )
 
 
