--- conflicted
+++ resolved
@@ -14,10 +14,7 @@
 
 @lru_cache()
 def get_boto3_config() -> config.Config:
-<<<<<<< HEAD
-    return config.Config(
-        user_agent_extra="dbt-athena-community/" + pkg_resources.get_distribution("dbt-athena-community").version
-    )
+    return config.Config(user_agent_extra="dbt-athena-community/" + importlib.metadata.version("dbt-athena-community"))
 
 
 class AthenaSparkSessionConfig:
@@ -108,7 +105,4 @@
         if engine_config["MaxConcurrentDpus"] == 1:
             raise KeyError("The lowest value supported for MaxConcurrentDpus is 2")
         LOGGER.debug(f"Setting engine configuration: {engine_config}")
-        return engine_config
-=======
-    return config.Config(user_agent_extra="dbt-athena-community/" + importlib.metadata.version("dbt-athena-community"))
->>>>>>> 23cfe4b9
+        return engine_config