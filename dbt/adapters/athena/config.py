from functools import lru_cache

import pkg_resources
from botocore import config

from dbt.adapters.athena.constants import (
    DEFAULT_POLLING_INTERVAL,
    DEFAULT_SPARK_ENGINE_CONFIG,
    DEFAULT_SPARK_SESSION_TIMEOUT,
    LOGGER,
)


@lru_cache()
def get_boto3_config() -> config.Config:
    return config.Config(
        user_agent_extra="dbt-athena-community/" + pkg_resources.get_distribution("dbt-athena-community").version
    )


class AthenaSparkSessionConfig:
    """
    A helper class to manage Athena Spark Session Configuration.
    """

<<<<<<< HEAD
    def __init__(self, config: dict) -> None:
=======
    def __init__(self, config: Dict[str, Any], **session_kwargs: Any) -> None:
>>>>>>> 5f40faf (Fixed readme. Moved some defaults to constants.)
        self.config = config
        self.session_kwargs = session_kwargs

    def set_timeout(self) -> int:
        """
        Get the timeout value.

        This function retrieves the timeout value from the parsed model's configuration. If the timeout value
        is not defined, it falls back to the default timeout value. If the retrieved timeout value is less than or
        equal to 0, a ValueError is raised as timeout must be a positive integer.

        Returns:
            int: The timeout value in seconds.

        Raises:
            ValueError: If the timeout value is not a positive integer.

        """
        timeout = self.config.get("timeout", DEFAULT_SPARK_SESSION_TIMEOUT)
        if not isinstance(timeout, int):
            raise TypeError("Timeout must be an integer")
        if timeout <= 0:
            raise ValueError("Timeout must be a positive integer")
        LOGGER.debug(f"Setting timeout: {timeout}")
        return timeout

    def get_polling_interval(self) -> Any:
        """
        Get the polling interval for the configuration.

        Returns:
            Any: The polling interval value.

        Raises:
            KeyError: If the polling interval is not found in either `self.config`
                or `self.session_kwargs`.
        """
        try:
            return self.config["polling_interval"]
        except KeyError:
            try:
                return self.session_kwargs["polling_interval"]
            except KeyError:
                return DEFAULT_POLLING_INTERVAL

    def set_polling_interval(self) -> float:
        """
        Set the polling interval for the configuration.

        Returns:
            float: The polling interval value.

        Raises:
            ValueError: If the polling interval is not a positive integer.
        """
        polling_interval = self.get_polling_interval()
        if not (isinstance(polling_interval, float) or isinstance(polling_interval, int)) or polling_interval <= 0:
            raise ValueError(f"Polling_interval must be a positive number. Got: {polling_interval}")
        LOGGER.debug(f"Setting polling_interval: {polling_interval}")
        return float(polling_interval)

<<<<<<< HEAD
    def set_engine_config(self) -> dict:
        engine_config = self.config.get("engine_config", DEFAULT_ENGINE_CONFIG)
=======
    def set_engine_config(self) -> Dict[str, Any]:
        """Set the engine configuration.

        Returns:
            Dict[str, Any]: The engine configuration.

        Raises:
            TypeError: If the engine configuration is not of type dict.
            KeyError: If the keys of the engine configuration dictionary do not match the expected format.
        """
        engine_config = self.config.get("engine_config", DEFAULT_SPARK_ENGINE_CONFIG)
>>>>>>> 5f40faf (Fixed readme. Moved some defaults to constants.)
        if not isinstance(engine_config, dict):
            raise TypeError("Engine configuration has to be of type dict")

        expected_keys = {"CoordinatorDpuSize", "MaxConcurrentDpus", "DefaultExecutorDpuSize"}
        if set(engine_config.keys()) != expected_keys:
            raise KeyError(f"The keys of the dictionary entered do not match the expected format: {expected_keys}")

        if engine_config["MaxConcurrentDpus"] == 1:
            raise KeyError("The lowest value supported for MaxConcurrentDpus is 2")
        LOGGER.debug(f"Setting engine configuration: {engine_config}")
        return engine_config<|MERGE_RESOLUTION|>--- conflicted
+++ resolved
@@ -1,4 +1,5 @@
 from functools import lru_cache
+from typing import Any, Dict
 
 import pkg_resources
 from botocore import config
@@ -23,11 +24,7 @@
     A helper class to manage Athena Spark Session Configuration.
     """
 
-<<<<<<< HEAD
-    def __init__(self, config: dict) -> None:
-=======
     def __init__(self, config: Dict[str, Any], **session_kwargs: Any) -> None:
->>>>>>> 5f40faf (Fixed readme. Moved some defaults to constants.)
         self.config = config
         self.session_kwargs = session_kwargs
 
@@ -89,10 +86,6 @@
         LOGGER.debug(f"Setting polling_interval: {polling_interval}")
         return float(polling_interval)
 
-<<<<<<< HEAD
-    def set_engine_config(self) -> dict:
-        engine_config = self.config.get("engine_config", DEFAULT_ENGINE_CONFIG)
-=======
     def set_engine_config(self) -> Dict[str, Any]:
         """Set the engine configuration.
 
@@ -104,7 +97,6 @@
             KeyError: If the keys of the engine configuration dictionary do not match the expected format.
         """
         engine_config = self.config.get("engine_config", DEFAULT_SPARK_ENGINE_CONFIG)
->>>>>>> 5f40faf (Fixed readme. Moved some defaults to constants.)
         if not isinstance(engine_config, dict):
             raise TypeError("Engine configuration has to be of type dict")
 
