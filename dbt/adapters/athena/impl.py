--- conflicted
+++ resolved
@@ -21,16 +21,13 @@
     S3LocationException,
     SnapshotMigrationRequired,
 )
-<<<<<<< HEAD
-from dbt.adapters.athena.python_submissions import AthenaPythonJobHelper
-=======
 from dbt.adapters.athena.lakeformation import (
     LfGrantsConfig,
     LfPermissions,
     LfTagsConfig,
     LfTagsManager,
 )
->>>>>>> 9c72c3b0
+from dbt.adapters.athena.python_submissions import AthenaPythonJobHelper
 from dbt.adapters.athena.relation import (
     RELATION_TYPE_MAP,
     AthenaRelation,
@@ -39,11 +36,7 @@
 )
 from dbt.adapters.athena.s3 import S3DataNaming
 from dbt.adapters.athena.utils import clean_sql_comment, get_catalog_id
-<<<<<<< HEAD
-from dbt.adapters.base import PythonJobHelper, available
-=======
-from dbt.adapters.base import ConstraintSupport, available
->>>>>>> 9c72c3b0
+from dbt.adapters.base import ConstraintSupport, PythonJobHelper, available
 from dbt.adapters.base.relation import BaseRelation, InformationSchema
 from dbt.adapters.sql import SQLAdapter
 from dbt.contracts.connection import AdapterResponse
