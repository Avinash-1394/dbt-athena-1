import csv
import os
import posixpath as path
import tempfile
from itertools import chain
from threading import Lock
from typing import Any, Dict, Iterator, List, Optional, Set, Tuple, Type, Union
from urllib.parse import urlparse
from uuid import uuid4

import agate
from botocore.exceptions import ClientError

from dbt.adapters.athena import AthenaConnectionManager
from dbt.adapters.athena.column import AthenaColumn
from dbt.adapters.athena.config import get_boto3_config
<<<<<<< HEAD
<<<<<<< HEAD
from dbt.adapters.athena.python_submissions import AthenaPythonJobHelper
from dbt.adapters.athena.relation import AthenaRelation, AthenaSchemaSearchMap
from dbt.adapters.athena.utils import clean_sql_comment
from dbt.adapters.base import Column, PythonJobHelper, available
=======
from dbt.adapters.athena.relation import (
    AthenaRelation,
    AthenaSchemaSearchMap,
    TableType,
)
from dbt.adapters.athena.utils import clean_sql_comment
from dbt.adapters.base import available
>>>>>>> 6f41803 (fix: glue column types (#196))
=======
from dbt.adapters.athena.relation import (
    AthenaRelation,
    AthenaSchemaSearchMap,
    TableType,
)
from dbt.adapters.athena.utils import clean_sql_comment
from dbt.adapters.base import available
>>>>>>> 49dc3220
from dbt.adapters.base.relation import BaseRelation, InformationSchema
from dbt.adapters.sql import SQLAdapter
from dbt.contracts.connection import AdapterResponse
from dbt.contracts.graph.manifest import Manifest
from dbt.contracts.graph.nodes import CompiledNode
from dbt.events import AdapterLogger
from dbt.exceptions import DbtRuntimeError

logger = AdapterLogger("Athena")

boto3_client_lock = Lock()


class AthenaAdapter(SQLAdapter):
    ConnectionManager = AthenaConnectionManager
    Relation = AthenaRelation

    relation_type_map = {
        "EXTERNAL_TABLE": TableType.TABLE,
        "MANAGED_TABLE": TableType.TABLE,
        "VIRTUAL_VIEW": TableType.VIEW,
        "table": TableType.TABLE,
        "view": TableType.VIEW,
        "cte": TableType.CTE,
        "materializedview": TableType.MATERIALIZED_VIEW,
    }

    @classmethod
    def date_function(cls) -> str:
        return "now()"

    @classmethod
    def convert_text_type(cls, agate_table: agate.Table, col_idx: int) -> str:
        return "string"

    @classmethod
    def convert_number_type(cls, agate_table: agate.Table, col_idx: int) -> str:
        decimals = agate_table.aggregate(agate.MaxPrecision(col_idx))
        return "double" if decimals else "integer"

    @classmethod
    def convert_datetime_type(cls, agate_table: agate.Table, col_idx: int) -> str:
        return "timestamp"

    @classmethod
    def parse_lf_response(
        cls,
        response: Dict[str, Any],
        database: str,
        table: Optional[str],
        columns: Optional[List[str]],
        lf_tags: Dict[str, str],
    ) -> str:
        failures = response.get("Failures", [])
        tbl_appendix = f".{table}" if table else ""
        columns_appendix = f" for columns {columns}" if columns else ""
        msg_appendix = tbl_appendix + columns_appendix
        if failures:
            base_msg = f"Failed to add LF tags: {lf_tags} to {database}" + msg_appendix
            for failure in failures:
                tag = failure.get("LFTag", {}).get("TagKey")
                error = failure.get("Error", {}).get("ErrorMessage")
                logger.error(f"Failed to set {tag} for {database}" + msg_appendix + f" - {error}")
            raise DbtRuntimeError(base_msg)
        return f"Added LF tags: {lf_tags} to {database}" + msg_appendix

    @classmethod
    def lf_tags_columns_is_valid(cls, lf_tags_columns: Dict[str, Dict[str, List[str]]]) -> Optional[bool]:
        if not lf_tags_columns:
            return False
        for tag_key, tag_config in lf_tags_columns.items():
            if isinstance(tag_config, Dict):
                for tag_value, columns in tag_config.items():
                    if not isinstance(columns, List):
                        raise DbtRuntimeError(f"Not a list: {columns}. " + "Expected format: ['c1', 'c2']")
            else:
                raise DbtRuntimeError(f"Not a dict: {tag_config}. " + "Expected format: {'tag_value': ['c1', 'c2']}")
        return True

    # TODO: Add more lf-tag unit tests when moto supports lakeformation
    # moto issue: https://github.com/getmoto/moto/issues/5964
    @available
    def add_lf_tags(
        self,
        database: str,
        table: str = None,
        lf_tags: Optional[Dict[str, str]] = None,
        lf_tags_columns: Optional[Dict[str, Dict[str, List[str]]]] = None,
    ):
        conn = self.connections.get_thread_connection()
        client = conn.handle

        lf_tags = lf_tags or conn.credentials.lf_tags

        if not lf_tags and not lf_tags_columns:
            logger.debug("No LF tags configured")
        else:
            with boto3_client_lock:
                lf_client = client.session.client(
                    "lakeformation", region_name=client.region_name, config=get_boto3_config()
                )

            if lf_tags:
                resource = {"Database": {"Name": database}}
                if table:
                    resource = {"Table": {"DatabaseName": database, "Name": table}}

                response = lf_client.add_lf_tags_to_resource(
                    Resource=resource, LFTags=[{"TagKey": key, "TagValues": [value]} for key, value in lf_tags.items()]
                )
                logger.debug(self.parse_lf_response(response, database, table, None, lf_tags))

            if self.lf_tags_columns_is_valid(lf_tags_columns):
                for tag_key, tag_config in lf_tags_columns.items():
                    for tag_value, columns in tag_config.items():
                        response = lf_client.add_lf_tags_to_resource(
                            Resource={
                                "TableWithColumns": {"DatabaseName": database, "Name": table, "ColumnNames": columns}
                            },
                            LFTags=[{"TagKey": tag_key, "TagValues": [tag_value]}],
                        )
                        logger.debug(self.parse_lf_response(response, database, table, columns, {tag_key: tag_value}))

    @available
    def is_work_group_output_location_enforced(self) -> bool:
        conn = self.connections.get_thread_connection()
        creds = conn.credentials
        client = conn.handle

        with boto3_client_lock:
            athena_client = client.session.client("athena", region_name=client.region_name, config=get_boto3_config())

        if creds.work_group:
            work_group = athena_client.get_work_group(WorkGroup=creds.work_group)
            output_location = (
                work_group.get("WorkGroup", {})
                .get("Configuration", {})
                .get("ResultConfiguration", {})
                .get("OutputLocation", None)
            )

            output_location_enforced = (
                work_group.get("WorkGroup", {}).get("Configuration", {}).get("EnforceWorkGroupConfiguration", False)
            )

            return output_location is not None and output_location_enforced
        else:
            return False

    @available
    def s3_table_prefix(self, s3_data_dir: Optional[str]) -> str:
        """
        Returns the root location for storing tables in S3.
        This is `s3_data_dir`, if set, and `s3_staging_dir/tables/` if not.
        We generate a value here even if `s3_data_dir` is not set,
        since creating a seed table requires a non-default location.
        """
        conn = self.connections.get_thread_connection()
        creds = conn.credentials
        if s3_data_dir is not None:
            return s3_data_dir
        else:
            return path.join(creds.s3_staging_dir, "tables")

    @available
    def s3_table_location(
        self,
        s3_data_dir: Optional[str],
        s3_data_naming: str,
        schema_name: str,
        table_name: str,
        external_location: Optional[str] = None,
        is_temporary_table: bool = False,
    ) -> str:
        """
        Returns either a UUID or database/table prefix for storing a table,
        depending on the value of s3_table
        """
        if external_location and not is_temporary_table:
            return external_location.rstrip("/")

        mapping = {
            "uuid": path.join(self.s3_table_prefix(s3_data_dir), str(uuid4())),
            "table": path.join(self.s3_table_prefix(s3_data_dir), table_name),
            "table_unique": path.join(self.s3_table_prefix(s3_data_dir), table_name, str(uuid4())),
            "schema_table": path.join(self.s3_table_prefix(s3_data_dir), schema_name, table_name),
            "schema_table_unique": path.join(self.s3_table_prefix(s3_data_dir), schema_name, table_name, str(uuid4())),
        }
        table_location = mapping.get(s3_data_naming)

        if table_location is None:
            raise ValueError(f"Unknown value for s3_data_naming: {s3_data_naming}")

        return table_location

    @available
    def get_table_location(self, database_name: str, table_name: str) -> Union[str, None]:
        """
        Helper function to S3 get table location
        """
        conn = self.connections.get_thread_connection()
        client = conn.handle
        with boto3_client_lock:
            glue_client = client.session.client("glue", region_name=client.region_name, config=get_boto3_config())
        try:
            table = glue_client.get_table(DatabaseName=database_name, Name=table_name)
            table_location = table["Table"]["StorageDescriptor"]["Location"]
            logger.debug(f"{database_name}.{table_name} is stored in {table_location}")
            return table_location
        except ClientError as e:
            if e.response["Error"]["Code"] == "EntityNotFoundException":
                logger.debug(f"Table '{table_name}' does not exists - Ignoring")
                return

    @available
    def clean_up_partitions(self, database_name: str, table_name: str, where_condition: str):
        conn = self.connections.get_thread_connection()
        client = conn.handle

        with boto3_client_lock:
            glue_client = client.session.client("glue", region_name=client.region_name, config=get_boto3_config())
        paginator = glue_client.get_paginator("get_partitions")
        partition_params = {
            "DatabaseName": database_name,
            "TableName": table_name,
            "Expression": where_condition,
            "ExcludeColumnSchema": True,
        }
        partition_pg = paginator.paginate(**partition_params)
        partitions = partition_pg.build_full_result().get("Partitions")
        for partition in partitions:
            self.delete_from_s3(partition["StorageDescriptor"]["Location"])

    @available
    def clean_up_table(self, database_name: str, table_name: str):
        table_location = self.get_table_location(database_name, table_name)

        # this check avoid issues for when the table location is an empty string
        # or when the table do not exist and table location is None
        if table_location:
            self.delete_from_s3(table_location)

    @available
    def quote_seed_column(self, column: str, quote_config: Optional[bool]) -> str:
        return super().quote_seed_column(column, False)

    @available
    def upload_seed_to_s3(
        self,
        s3_data_dir: Optional[str],
        s3_data_naming: Optional[str],
        external_location: Optional[str],
        database_name: str,
        table_name: str,
        table: agate.Table,
    ) -> str:
        conn = self.connections.get_thread_connection()
        client = conn.handle

        # TODO: consider using the workgroup default location when configured
        s3_location = self.s3_table_location(s3_data_dir, s3_data_naming, database_name, table_name, external_location)
        bucket, prefix = self._parse_s3_path(s3_location)

        file_name = f"{table_name}.csv"
        object_name = path.join(prefix, file_name)

        with boto3_client_lock:
            s3_client = client.session.client("s3", region_name=client.region_name, config=get_boto3_config())
            # This ensures cross-platform support, tempfile.NamedTemporaryFile does not
            tmpfile = os.path.join(tempfile.gettempdir(), os.urandom(24).hex())
            table.to_csv(tmpfile, quoting=csv.QUOTE_NONNUMERIC)
            s3_client.upload_file(tmpfile, bucket, object_name)
            os.remove(tmpfile)

        return s3_location

    @available
    def delete_from_s3(self, s3_path: str):
        """
        Deletes files from s3 given a s3 path in the format: s3://my_bucket/prefix
        Additionally, parses the response from the s3 delete request and raises
        a DbtRuntimeError in case it included errors.
        """
        conn = self.connections.get_thread_connection()
        client = conn.handle
        bucket_name, prefix = self._parse_s3_path(s3_path)
        if self._s3_path_exists(bucket_name, prefix):
            s3_resource = client.session.resource("s3", region_name=client.region_name, config=get_boto3_config())
            s3_bucket = s3_resource.Bucket(bucket_name)
            logger.debug(f"Deleting table data: path='{s3_path}', bucket='{bucket_name}', prefix='{prefix}'")
            response = s3_bucket.objects.filter(Prefix=prefix).delete()
            is_all_successful = True
            for res in response:
                if "Errors" in res:
                    for err in res["Errors"]:
                        is_all_successful = False
                        logger.error(
                            "Failed to delete files: Key='{}', Code='{}', Message='{}', s3_bucket='{}'",
                            err["Key"],
                            err["Code"],
                            err["Message"],
                            bucket_name,
                        )
            if is_all_successful is False:
                raise DbtRuntimeError("Failed to delete files from S3.")
        else:
            logger.debug("S3 path does not exist")

    @staticmethod
    def _parse_s3_path(s3_path: str) -> Tuple[str, str]:
        """
        Parses and splits a s3 path into bucket name and prefix.
        This assumes that s3_path is a prefix instead of a URI. It adds a
        trailing slash to the prefix, if there is none.
        """
        o = urlparse(s3_path, allow_fragments=False)
        bucket_name = o.netloc
        prefix = o.path.lstrip("/").rstrip("/") + "/"
        return bucket_name, prefix

    def _s3_path_exists(self, s3_bucket: str, s3_prefix: str) -> bool:
        """Checks whether a given s3 path exists."""
        conn = self.connections.get_thread_connection()
        client = conn.handle
        with boto3_client_lock:
            s3_client = client.session.client("s3", region_name=client.region_name, config=get_boto3_config())
        response = s3_client.list_objects_v2(Bucket=s3_bucket, Prefix=s3_prefix)
        return True if "Contents" in response else False

    def _join_catalog_table_owners(self, table: agate.Table, manifest: Manifest) -> agate.Table:
        owners = []
        # Get the owner for each model from the manifest
        for node in manifest.nodes.values():
            if node.resource_type == "model":
                owners.append(
                    {
                        "table_database": node.database,
                        "table_schema": node.schema,
                        "table_name": node.alias,
                        "table_owner": node.config.meta.get("owner"),
                    }
                )
        owners_table = agate.Table.from_object(owners)

        # Join owners with the results from catalog
        join_keys = ["table_database", "table_schema", "table_name"]
        return table.join(
            right_table=owners_table,
            left_key=join_keys,
            right_key=join_keys,
        )

    def _get_one_table_for_catalog(self, table: dict, database: str) -> list:
        table_catalog = {
            "table_database": database,
            "table_schema": table["DatabaseName"],
            "table_name": table["Name"],
            "table_type": self.relation_type_map[table["TableType"]].value,
            "table_comment": table.get("Parameters", {}).get("comment", table.get("Description", "")),
        }
        return [
            {
                **table_catalog,
                **{
                    "column_name": col["Name"],
                    "column_index": idx,
                    "column_type": col["Type"],
                    "column_comment": col.get("Comment", ""),
                },
            }
            for idx, col in enumerate(table["StorageDescriptor"]["Columns"] + table.get("PartitionKeys", []))
        ]

    def _get_one_catalog(
        self,
        information_schema: InformationSchema,
        schemas: Dict[str, Optional[Set[str]]],
        manifest: Manifest,
    ) -> agate.Table:
        conn = self.connections.get_thread_connection()
        client = conn.handle

        with boto3_client_lock:
            glue_client = client.session.client("glue", region_name=client.region_name, config=get_boto3_config())

        catalog = []
        paginator = glue_client.get_paginator("get_tables")
        for schema, relations in schemas.items():
            for page in paginator.paginate(DatabaseName=schema, MaxResults=100):
                for table in page["TableList"]:
                    if table["Name"] in relations:
                        catalog.extend(self._get_one_table_for_catalog(table, conn.credentials.database))

        table = agate.Table.from_object(catalog)
        filtered_table = self._catalog_filter_table(table, manifest)
        return self._join_catalog_table_owners(filtered_table, manifest)

    def _get_catalog_schemas(self, manifest: Manifest) -> AthenaSchemaSearchMap:
        info_schema_name_map = AthenaSchemaSearchMap()
        nodes: Iterator[CompiledNode] = chain(
            [node for node in manifest.nodes.values() if (node.is_relational and not node.is_ephemeral_model)],
            manifest.sources.values(),
        )
        for node in nodes:
            relation = self.Relation.create_from(self.config, node)
            info_schema_name_map.add(relation)
        return info_schema_name_map

    def _get_data_catalog(self, catalog_name):
        conn = self.connections.get_thread_connection()
        client = conn.handle
        with boto3_client_lock:
            athena_client = client.session.client("athena", region_name=client.region_name, config=get_boto3_config())

        response = athena_client.get_data_catalog(Name=catalog_name)
        return response["DataCatalog"]

    def list_relations_without_caching(
        self,
        schema_relation: AthenaRelation,
    ) -> List[BaseRelation]:
        catalog_id = None
        if schema_relation.database is not None and schema_relation.database.lower() != "awsdatacatalog":
            data_catalog = self._get_data_catalog(schema_relation.database.lower())
            # For non-Glue Data Catalogs, use the original Athena query against INFORMATION_SCHEMA approach
            if data_catalog["Type"] != "GLUE":
                return super().list_relations_without_caching(schema_relation)
            else:
                catalog_id = data_catalog["Parameters"]["catalog-id"]

        conn = self.connections.get_thread_connection()
        client = conn.handle
        with boto3_client_lock:
            glue_client = client.session.client("glue", region_name=client.region_name, config=get_boto3_config())
        paginator = glue_client.get_paginator("get_tables")

        kwargs = {
            "DatabaseName": schema_relation.schema,
        }
        # If the catalog is `awsdatacatalog` we don't need to pass CatalogId as boto3 infers it from the account Id.
        if catalog_id:
            kwargs["CatalogId"] = catalog_id
        page_iterator = paginator.paginate(**kwargs)

        relations = []
        quote_policy = {"database": True, "schema": True, "identifier": True}

        try:
            for page in page_iterator:
                tables = page["TableList"]
                for table in tables:
                    if "TableType" not in table:
                        logger.debug(f"Table '{table['Name']}' has no TableType attribute - Ignoring")
                        continue
                    _type = table["TableType"]
                    if _type == "VIRTUAL_VIEW":
                        _type = self.Relation.View
                    else:
                        _type = self.Relation.Table

                    relations.append(
                        self.Relation.create(
                            schema=schema_relation.schema,
                            database=schema_relation.database,
                            identifier=table["Name"],
                            quote_policy=quote_policy,
                            type=_type,
                        )
                    )
        except ClientError as e:
            # don't error out when schema doesn't exist
            # this allows dbt to create and manage schemas/databases
            logger.debug(f"Schema '{schema_relation.schema}' does not exist - Ignoring: {e}")

        return relations

    @available
    def get_table_type(self, db_name, table_name) -> TableType:
        conn = self.connections.get_thread_connection()
        client = conn.handle

        with boto3_client_lock:
            glue_client = client.session.client("glue", region_name=client.region_name, config=get_boto3_config())

        try:
            response = glue_client.get_table(DatabaseName=db_name, Name=table_name)
            _type = self.relation_type_map.get(response.get("Table", {}).get("TableType"))
            _specific_type = response.get("Table", {}).get("Parameters", {}).get("table_type", "")

            if _specific_type.lower() == "iceberg":
                _type = TableType.ICEBERG

            if _type is None:
                raise ValueError("Table type cannot be None")

            logger.debug(f"table_name : {table_name}")
            logger.debug(f"table type : {_type}")

            return _type

        except glue_client.exceptions.EntityNotFoundException as e:
            logger.debug(f"Error calling Glue get_table: {e}")

    @available
    def swap_table(self, src_database: str, src_table_name: str, target_database: str, target_table_name: str):
        conn = self.connections.get_thread_connection()
        client = conn.handle

        with boto3_client_lock:
            glue_client = client.session.client("glue", region_name=client.region_name, config=get_boto3_config())

        src_table = glue_client.get_table(DatabaseName=src_database, Name=src_table_name).get("Table")
        src_table_partitions = glue_client.get_partitions(DatabaseName=src_database, TableName=src_table_name).get(
            "Partitions"
        )

        target_table_partitions = glue_client.get_partitions(
            DatabaseName=target_database, TableName=target_table_name
        ).get("Partitions")

        target_table_version = {
            "Name": target_table_name,
            "StorageDescriptor": src_table["StorageDescriptor"],
            "PartitionKeys": src_table["PartitionKeys"],
            "TableType": src_table["TableType"],
            "Parameters": src_table["Parameters"],
            "Description": src_table.get("Description", ""),
        }

        # perform a table swap
        glue_client.update_table(DatabaseName=target_database, TableInput=target_table_version)
        logger.debug(
            f"Table {target_database}.{target_table_name} swapped with the content of {src_database}.{src_table}"
        )

        # we delete the target table partitions in any case
        # if source table has partitions we need to delete and add partitions
        # it source table hasn't any partitions we need to delete target table partitions
        if target_table_partitions:
            glue_client.batch_delete_partition(
                DatabaseName=target_database,
                TableName=target_table_name,
                PartitionsToDelete=[{"Values": i["Values"]} for i in target_table_partitions],
            )

        if src_table_partitions:
            glue_client.batch_create_partition(
                DatabaseName=target_database,
                TableName=target_table_name,
                PartitionInputList=[
                    {"Values": p["Values"], "StorageDescriptor": p["StorageDescriptor"], "Parameters": p["Parameters"]}
                    for p in src_table_partitions
                ],
            )

    def _get_glue_table_versions_to_expire(self, database_name: str, table_name: str, to_keep: int):
        """
        Given a table and the amount of its version to keep, it returns the versions to delete
        """
        conn = self.connections.get_thread_connection()
        client = conn.handle

        with boto3_client_lock:
            glue_client = client.session.client("glue", region_name=client.region_name, config=get_boto3_config())

        paginator = glue_client.get_paginator("get_table_versions")
        response_iterator = paginator.paginate(
            **{
                "DatabaseName": database_name,
                "TableName": table_name,
            }
        )
        table_versions = response_iterator.build_full_result().get("TableVersions")
        logger.debug(f"Total table versions: {[v['VersionId'] for v in table_versions]}")
        table_versions_ordered = sorted(table_versions, key=lambda i: int(i["Table"]["VersionId"]), reverse=True)
        return table_versions_ordered[int(to_keep) :]

    @available
    def expire_glue_table_versions(self, database_name: str, table_name: str, to_keep: int, delete_s3: bool):
        conn = self.connections.get_thread_connection()
        client = conn.handle

        with boto3_client_lock:
            glue_client = client.session.client("glue", region_name=client.region_name, config=get_boto3_config())

        versions_to_delete = self._get_glue_table_versions_to_expire(database_name, table_name, to_keep)
        logger.debug(f"Versions to delete: {[v['VersionId'] for v in versions_to_delete]}")

        deleted_versions = []
        for v in versions_to_delete:
            version = v["Table"]["VersionId"]
            location = v["Table"]["StorageDescriptor"]["Location"]
            try:
                glue_client.delete_table_version(
                    DatabaseName=database_name, TableName=table_name, VersionId=str(version)
                )
                deleted_versions.append(version)
                logger.debug(f"Deleted version {version} of table {database_name}.{table_name} ")
                if delete_s3:
                    self.delete_from_s3(location)
            except Exception as err:
                logger.debug(f"There was an error when expiring table version {version} with error: {err}")

            logger.debug(f"{location} was deleted")

        return deleted_versions

    @available
    def persist_docs_to_glue(
        self,
        relation: AthenaRelation,
        model: Dict[str, Any],
        persist_relation_docs: bool = False,
        persist_column_docs: bool = False,
    ):
        conn = self.connections.get_thread_connection()
        client = conn.handle

        with boto3_client_lock:
            glue_client = client.session.client("glue", region_name=client.region_name, config=get_boto3_config())

        table = glue_client.get_table(DatabaseName=relation.schema, Name=relation.name).get("Table")
        updated_table = {
            "Name": table["Name"],
            "StorageDescriptor": table["StorageDescriptor"],
            "PartitionKeys": table.get("PartitionKeys", []),
            "TableType": table["TableType"],
            "Parameters": table.get("Parameters", {}),
            "Description": table.get("Description", ""),
        }
        if persist_relation_docs:
            table_comment = clean_sql_comment(model["description"])
            updated_table["Description"] = table_comment
            updated_table["Parameters"]["comment"] = table_comment

        if persist_column_docs:
            for col_obj in updated_table["StorageDescriptor"]["Columns"]:
                col_name = col_obj["Name"]
                col_comment = model["columns"].get(col_name, {}).get("description")
                if col_comment:
                    col_obj["Comment"] = clean_sql_comment(col_comment)

        glue_client.update_table(DatabaseName=relation.schema, TableInput=updated_table)

    def generate_python_submission_response(self, submission_result: Any) -> AdapterResponse:
        if submission_result is None:
            return AdapterResponse(_message="ERROR")
        return AdapterResponse(_message="OK")

    @property
    def default_python_submission_method(self) -> str:
        return "athena_helper"

    @property
    def python_submission_helpers(self) -> Dict[str, Type[PythonJobHelper]]:
        return {"athena_helper": AthenaPythonJobHelper}

    @available
    def list_schemas(self, database: str) -> List[str]:
        conn = self.connections.get_thread_connection()
        client = conn.handle

        with boto3_client_lock:
            glue_client = client.session.client("glue", region_name=client.region_name, config=get_boto3_config())

        paginator = glue_client.get_paginator("get_databases")
        result = []
        for page in paginator.paginate():
            result.extend([schema["Name"] for schema in page["DatabaseList"]])
        return result

    @staticmethod
    def _is_current_column(col: dict) -> bool:
        """
        Check if a column is explicit set as not current. If not, it is considered as current.
        """
        if col.get("Parameters", {}).get("iceberg.field.current") == "false":
            return False
        return True

    @available
    def get_columns_in_relation(self, relation: AthenaRelation) -> List[AthenaColumn]:
        conn = self.connections.get_thread_connection()
        client = conn.handle

        with boto3_client_lock:
            glue_client = client.session.client("glue", region_name=client.region_name, config=get_boto3_config())

        try:
            table = glue_client.get_table(DatabaseName=relation.schema, Name=relation.identifier)["Table"]
        except ClientError as e:
            if e.response["Error"]["Code"] == "EntityNotFoundException":
                logger.debug("table not exist, catching the error")
                return []
            else:
                logger.error(e)
                raise e
        table_type = self.get_table_type(relation.schema, relation.identifier)

        columns = [c for c in table["StorageDescriptor"]["Columns"] if self._is_current_column(c)]
        partition_keys = table.get("PartitionKeys", [])

        logger.debug(f"Columns in relation {relation.identifier}: {columns + partition_keys}")

        return [
            AthenaColumn(column=c["Name"], dtype=c["Type"], table_type=table_type) for c in columns + partition_keys
        ]<|MERGE_RESOLUTION|>--- conflicted
+++ resolved
@@ -14,30 +14,14 @@
 from dbt.adapters.athena import AthenaConnectionManager
 from dbt.adapters.athena.column import AthenaColumn
 from dbt.adapters.athena.config import get_boto3_config
-<<<<<<< HEAD
-<<<<<<< HEAD
 from dbt.adapters.athena.python_submissions import AthenaPythonJobHelper
-from dbt.adapters.athena.relation import AthenaRelation, AthenaSchemaSearchMap
-from dbt.adapters.athena.utils import clean_sql_comment
-from dbt.adapters.base import Column, PythonJobHelper, available
-=======
 from dbt.adapters.athena.relation import (
     AthenaRelation,
     AthenaSchemaSearchMap,
     TableType,
 )
 from dbt.adapters.athena.utils import clean_sql_comment
-from dbt.adapters.base import available
->>>>>>> 6f41803 (fix: glue column types (#196))
-=======
-from dbt.adapters.athena.relation import (
-    AthenaRelation,
-    AthenaSchemaSearchMap,
-    TableType,
-)
-from dbt.adapters.athena.utils import clean_sql_comment
-from dbt.adapters.base import available
->>>>>>> 49dc3220
+from dbt.adapters.base import PythonJobHelper, available
 from dbt.adapters.base.relation import BaseRelation, InformationSchema
 from dbt.adapters.sql import SQLAdapter
 from dbt.contracts.connection import AdapterResponse
