--- conflicted
+++ resolved
@@ -46,10 +46,6 @@
     get_table_type,
 )
 from dbt.adapters.athena.s3 import S3DataNaming
-<<<<<<< HEAD
-from dbt.adapters.athena.utils import clean_sql_comment, get_catalog_id, get_chunks
-from dbt.adapters.base import ConstraintSupport, PythonJobHelper, available
-=======
 from dbt.adapters.athena.utils import (
     AthenaCatalogType,
     clean_sql_comment,
@@ -57,9 +53,8 @@
     get_catalog_type,
     get_chunks,
 )
-from dbt.adapters.base import ConstraintSupport, available
+from dbt.adapters.base import ConstraintSupport, PythonJobHelper, available
 from dbt.adapters.base.impl import AdapterConfig
->>>>>>> 23cfe4b9
 from dbt.adapters.base.relation import BaseRelation, InformationSchema
 from dbt.adapters.sql import SQLAdapter
 from dbt.contracts.connection import AdapterResponse
