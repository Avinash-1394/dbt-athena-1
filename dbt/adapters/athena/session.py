import threading
import time
from datetime import datetime, timedelta, timezone
from typing import Any, Dict, List
from uuid import UUID

import boto3
import boto3.session

from dbt.adapters.athena.constants import DEFAULT_THREAD_COUNT, LOGGER
from dbt.contracts.connection import Connection
from dbt.exceptions import DbtRuntimeError

spark_session_locks: Dict[UUID, threading.Lock] = {}


def get_boto3_session(connection: Connection) -> boto3.session.Session:
    return boto3.session.Session(
        aws_access_key_id=connection.credentials.aws_access_key_id,
        aws_secret_access_key=connection.credentials.aws_secret_access_key,
        region_name=connection.credentials.region_name,
        profile_name=connection.credentials.aws_profile_name,
    )


class AthenaSparkSessionManager:
    """
    A helper class to manage Athena Spark Sessions.
    """

    def __init__(self, credentials, timeout: int, polling_interval: float, engine_config: Dict[str, int]):
        self.credentials = credentials
        self.timeout = timeout
        self.polling_interval = polling_interval
        self.engine_config = engine_config
        self.lock = threading.Lock()
        self.athena_client = self.get_athena_client()

    def get_max_session_count(self):
        if not self.credentials.threads:
            return DEFAULT_THREAD_COUNT
        return self.credentials.threads

    def get_spark_work_group(self):
        if not self.credentials.spark_work_group:
<<<<<<< HEAD
            raise DbtRuntimeError("Expected spark_work_group in profile")
=======
            raise DbtRuntimeError(f"Expected spark_work_group in profile. Got: {self.credentials.spark_work_group}")
>>>>>>> 5f40faf (Fixed readme. Moved some defaults to constants.)
        return self.credentials.spark_work_group

    def get_athena_client(self):
        """
        Get the AWS Athena client.

        This function returns an AWS Athena client object that can be used to interact with the Athena service.
        The client is created using the region name and profile name provided during object instantiation.

        Returns:
            Any: The Athena client object.

        """
        return boto3.session.Session(
            region_name=self.credentials.region_name, profile_name=self.credentials.aws_profile_name
        ).client("athena")

    def get_new_sessions(self) -> List[UUID]:
        """
        Retrieves a list of new sessions by subtracting the existing sessions from the complete session list.

        Returns:
            List[UUID]: A list of new session UUIDs.

        """
        sessions = self.list_sessions()
        existing_sessions = set(spark_session_locks.keys())
        new_sessions = [session for session in sessions if session not in existing_sessions]
<<<<<<< HEAD
=======

        if len(new_sessions) == 0:
            if len(spark_session_locks) < self.spark_threads:
                return [self.start_session()]
            LOGGER.warning(
                f"""Maximum spark session count: {self.spark_threads} reached.
            Cannot start new spark session."""
            )
>>>>>>> 5f40faf (Fixed readme. Moved some defaults to constants.)
        LOGGER.debug(f"Setting sessions: {new_sessions}")
        return new_sessions

    def update_spark_session_locks(self) -> None:
        """
        Update session locks for each session.

        This function iterates over the existing sessions and ensures that a session lock is created for each session.
        If a session lock already exists, it is left unchanged. After updating the session locks,
        a debug log is generated to display the updated session locks.

        Args:
            self: The instance of the class.

        Returns:
            None
        """
        for session_uuid in self.get_new_sessions():
            spark_session_locks.setdefault(session_uuid, threading.Lock())
        LOGGER.debug(f"Updated session locks: {spark_session_locks}")

    def get_session_id(self) -> UUID:
        """
        Get the session ID.

        This function retrieves the session ID from the stored session information. If session information
        is not available, a new session is started and its session ID is returned.

        Returns:
            str: The session ID.

        """
        polling_interval = self.polling_interval
        self.update_spark_session_locks()
        while True:
            for session_uuid, lock in spark_session_locks.items():
                if not lock.locked():
                    LOGGER.debug(f"Locking existing session: {session_uuid}")
                    lock.acquire(blocking=False)
                    return session_uuid
            LOGGER.debug(
                f"""All available spark sessions: {spark_session_locks.keys()} are locked.
                Going to sleep: {polling_interval} seconds."""
            )
            time.sleep(polling_interval)
            polling_interval *= 2

    def list_sessions(self, state: str = "IDLE") -> List[UUID]:
        """
        List athena spark sessions.

        This function sends a request to the Athena service to list the sessions in the specified Spark workgroup.
        It filters the sessions by state, only returning the first session that is in IDLE state. If no idle sessions
        are found or if an error occurs, None is returned.

        Returns:
            List[UUID]: A list of session UUIDs if an idle sessions are found, else start a new session and return
            the list of the returned session id.

        """
        max_results = self.get_max_session_count()
        response = self.athena_client.list_sessions(
            WorkGroup=self.get_spark_work_group(),
            MaxResults=max_results,
            StateFilter=state,
        )
<<<<<<< HEAD
        if len(response.get("Sessions")) == 0 or response.get("Sessions") is None:
            if len(spark_session_locks) < max_results:
                return [self.start_session()]
            LOGGER.warning(
                f"""Maximum spark session count: {max_results} reached.
            Cannot start new spark session."""
            )
=======
        if response.get("Sessions") is None:
            return []
>>>>>>> 5f40faf (Fixed readme. Moved some defaults to constants.)
        return [UUID(session_string["SessionId"]) for session_string in response.get("Sessions")]

    def start_session(self) -> UUID:
        """
        Start an Athena session.

        This function sends a request to the Athena service to start a session in the specified Spark workgroup.
        It configures the session with specific engine configurations. If the session state is not IDLE, the function
        polls until the session creation is complete. The response containing session information is returned.

        Returns:
            dict: The session information dictionary.

        """
        response = self.athena_client.start_session(
            WorkGroup=self.credentials.spark_work_group,
            EngineConfiguration=self.engine_config,
        )
        if response["State"] != "IDLE":
            self.poll_until_session_creation(response["SessionId"])
        return UUID(response["SessionId"])

    def poll_until_session_creation(self, session_id) -> None:
        """
        Polls the status of an Athena session creation until it is completed or reaches the timeout.

        Args:
            session_id (str): The ID of the session being created.

        Returns:
            str: The final status of the session, which will be "IDLE" if the session creation is successful.

        Raises:
            DbtRuntimeError: If the session creation fails, is terminated, or degrades during polling.
            DbtRuntimeError: If the session does not become IDLE within the specified timeout.

        """
        polling_interval = self.polling_interval
        while True:
            creation_status = self.get_session_status(session_id)["State"]
            if creation_status in ["FAILED", "TERMINATED", "DEGRADED"]:
                raise DbtRuntimeError(f"Unable to create session: {session_id}. Got status: {creation_status}.")
            elif creation_status == "IDLE":
                LOGGER.debug(f"Session: {session_id} created")
                break
            time.sleep(polling_interval)
            polling_interval *= 2
            if polling_interval > self.timeout:
                raise DbtRuntimeError(f"Session {session_id} did not create within {self.timeout} seconds.")

    def release_session_lock(self, session_id: str) -> None:
        """
        Terminate the current Athena session.

        This function terminates the current Athena session if it is in IDLE or BUSY state and has exceeded the
        configured timeout period. It retrieves the session status, and if the session state is IDLE or BUSY and the
        duration since the session start time exceeds the timeout period, the session is terminated. The session ID is
        used to terminate the session via the Athena client.

        Returns:
            None

        """
        session_status = self.get_session_status(session_id)
        if session_status["State"] in ["IDLE", "BUSY"] and (
            session_status["StartDateTime"] - datetime.now(tz=timezone.utc) > timedelta(seconds=self.timeout)
        ):
            LOGGER.debug(f"Terminating session: {session_id}")
            self.athena_client.terminate_session(SessionId=session_id)
        with self.lock:
            LOGGER.debug(f"Releasing lock for session: {session_id}")
            spark_session_locks[UUID(session_id)].release()

    def get_session_status(self, session_id) -> Dict[str, Any]:
        """
        Get the session status.

        Returns:
            str: The status of the session
        """
        return self.athena_client.get_session_status(SessionId=session_id)["Status"]<|MERGE_RESOLUTION|>--- conflicted
+++ resolved
@@ -1,6 +1,7 @@
 import threading
 import time
 from datetime import datetime, timedelta, timezone
+from functools import cached_property
 from typing import Any, Dict, List
 from uuid import UUID
 
@@ -28,29 +29,31 @@
     A helper class to manage Athena Spark Sessions.
     """
 
-    def __init__(self, credentials, timeout: int, polling_interval: float, engine_config: Dict[str, int]):
+    def __init__(self, credentials: Any, timeout: int, polling_interval: float, engine_config: Dict[str, int]) -> None:
         self.credentials = credentials
         self.timeout = timeout
         self.polling_interval = polling_interval
         self.engine_config = engine_config
         self.lock = threading.Lock()
-        self.athena_client = self.get_athena_client()
-
-    def get_max_session_count(self):
-        if not self.credentials.threads:
+
+    @cached_property
+    def spark_threads(self) -> Any:
+        if not self.credentials.spark_threads:
+            LOGGER.debug(
+                f"""Spark threads not found in profile. Got: {self.credentials.spark_threads}.
+                Using default count: {DEFAULT_THREAD_COUNT}"""
+            )
             return DEFAULT_THREAD_COUNT
-        return self.credentials.threads
-
-    def get_spark_work_group(self):
+        return self.credentials.spark_threads
+
+    @cached_property
+    def spark_work_group(self) -> Any:
         if not self.credentials.spark_work_group:
-<<<<<<< HEAD
-            raise DbtRuntimeError("Expected spark_work_group in profile")
-=======
             raise DbtRuntimeError(f"Expected spark_work_group in profile. Got: {self.credentials.spark_work_group}")
->>>>>>> 5f40faf (Fixed readme. Moved some defaults to constants.)
         return self.credentials.spark_work_group
 
-    def get_athena_client(self):
+    @cached_property
+    def athena_client(self) -> Any:
         """
         Get the AWS Athena client.
 
@@ -76,8 +79,6 @@
         sessions = self.list_sessions()
         existing_sessions = set(spark_session_locks.keys())
         new_sessions = [session for session in sessions if session not in existing_sessions]
-<<<<<<< HEAD
-=======
 
         if len(new_sessions) == 0:
             if len(spark_session_locks) < self.spark_threads:
@@ -86,7 +87,6 @@
                 f"""Maximum spark session count: {self.spark_threads} reached.
             Cannot start new spark session."""
             )
->>>>>>> 5f40faf (Fixed readme. Moved some defaults to constants.)
         LOGGER.debug(f"Setting sessions: {new_sessions}")
         return new_sessions
 
@@ -147,24 +147,13 @@
             the list of the returned session id.
 
         """
-        max_results = self.get_max_session_count()
         response = self.athena_client.list_sessions(
-            WorkGroup=self.get_spark_work_group(),
-            MaxResults=max_results,
+            WorkGroup=self.spark_work_group,
+            MaxResults=self.spark_threads,
             StateFilter=state,
         )
-<<<<<<< HEAD
-        if len(response.get("Sessions")) == 0 or response.get("Sessions") is None:
-            if len(spark_session_locks) < max_results:
-                return [self.start_session()]
-            LOGGER.warning(
-                f"""Maximum spark session count: {max_results} reached.
-            Cannot start new spark session."""
-            )
-=======
         if response.get("Sessions") is None:
             return []
->>>>>>> 5f40faf (Fixed readme. Moved some defaults to constants.)
         return [UUID(session_string["SessionId"]) for session_string in response.get("Sessions")]
 
     def start_session(self) -> UUID:
@@ -187,7 +176,7 @@
             self.poll_until_session_creation(response["SessionId"])
         return UUID(response["SessionId"])
 
-    def poll_until_session_creation(self, session_id) -> None:
+    def poll_until_session_creation(self, session_id: str) -> None:
         """
         Polls the status of an Athena session creation until it is completed or reaches the timeout.
 
@@ -238,7 +227,7 @@
             LOGGER.debug(f"Releasing lock for session: {session_id}")
             spark_session_locks[UUID(session_id)].release()
 
-    def get_session_status(self, session_id) -> Dict[str, Any]:
+    def get_session_status(self, session_id: str) -> Any:
         """
         Get the session status.
 
