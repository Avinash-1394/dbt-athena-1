"""AWS Lakeformation permissions management helper utilities."""

from typing import Dict, List, Optional, Sequence, Set, Union

from mypy_boto3_lakeformation import LakeFormationClient
from mypy_boto3_lakeformation.type_defs import (
    AddLFTagsToResourceResponseTypeDef,
    BatchPermissionsRequestEntryTypeDef,
    ColumnLFTagTypeDef,
    DataCellsFilterTypeDef,
    GetResourceLFTagsResponseTypeDef,
    LFTagPairTypeDef,
    RemoveLFTagsFromResourceResponseTypeDef,
    ResourceTypeDef,
)
from pydantic import BaseModel

from dbt.adapters.athena.constants import LOGGER
from dbt.adapters.athena.relation import AthenaRelation
from dbt.exceptions import DbtRuntimeError


class LfTagsConfig(BaseModel):
    enabled: bool = False
    tags: Optional[Dict[str, str]] = None
    tags_columns: Optional[Dict[str, Dict[str, List[str]]]] = None
    inherited_tags: Optional[List[str]] = None


class LfTagsManager:
    def __init__(self, lf_client: LakeFormationClient, relation: AthenaRelation, lf_tags_config: LfTagsConfig):
        self.lf_client = lf_client
        self.database = relation.schema
        self.table = relation.identifier
        self.lf_tags = lf_tags_config.tags
        self.lf_tags_columns = lf_tags_config.tags_columns
        self.lf_inherited_tags = set(lf_tags_config.inherited_tags) if lf_tags_config.inherited_tags else set()

    def process_lf_tags_database(self) -> None:
        if self.lf_tags:
            database_resource = {"Database": {"Name": self.database}}
            response = self.lf_client.add_lf_tags_to_resource(
                Resource=database_resource, LFTags=[{"TagKey": k, "TagValues": [v]} for k, v in self.lf_tags.items()]
            )
            self._parse_and_log_lf_response(response, None, self.lf_tags)

    def process_lf_tags(self) -> None:
        table_resource = {"Table": {"DatabaseName": self.database, "Name": self.table}}
        existing_lf_tags = self.lf_client.get_resource_lf_tags(Resource=table_resource)
        self._remove_lf_tags_columns(existing_lf_tags)
        self._apply_lf_tags_table(table_resource, existing_lf_tags)
        self._apply_lf_tags_columns()

    @staticmethod
    def _column_tags_to_remove(
        lf_tags_columns: List[ColumnLFTagTypeDef], lf_inherited_tags: Set[str]
    ) -> Dict[str, Dict[str, List[str]]]:
        to_remove = {}

        for column in lf_tags_columns:
            non_inherited_tags = [tag for tag in column["LFTags"] if not tag["TagKey"] in lf_inherited_tags]
            for tag in non_inherited_tags:
                tag_key = tag["TagKey"]
                tag_value = tag["TagValues"][0]
                if tag_key not in to_remove:
                    to_remove[tag_key] = {tag_value: [column["Name"]]}
                elif tag_value not in to_remove[tag_key]:
                    to_remove[tag_key][tag_value] = [column["Name"]]
                else:
                    to_remove[tag_key][tag_value].append(column["Name"])

        return to_remove

    def _remove_lf_tags_columns(self, existing_lf_tags: GetResourceLFTagsResponseTypeDef) -> None:
        lf_tags_columns = existing_lf_tags.get("LFTagsOnColumns", [])
        LOGGER.debug(f"COLUMNS: {lf_tags_columns}")
        if lf_tags_columns:
<<<<<<< HEAD
            to_remove = {}
            for column in lf_tags_columns:
                for tag in column["LFTags"]:
                    tag_key = tag["TagKey"]
                    tag_value = tag["TagValues"][0]
                    if tag_key not in to_remove:
                        to_remove[tag_key] = {tag_value: [column["Name"]]}
                    elif tag_value not in to_remove[tag_key]:
                        to_remove[tag_key][tag_value] = [column["Name"]]
                    else:
                        to_remove[tag_key][tag_value].append(column["Name"])
            LOGGER.debug(f"TO REMOVE: {to_remove}")
=======
            to_remove = LfTagsManager._column_tags_to_remove(lf_tags_columns, self.lf_inherited_tags)
            logger.debug(f"TO REMOVE: {to_remove}")
>>>>>>> d4fa2796
            for tag_key, tag_config in to_remove.items():
                for tag_value, columns in tag_config.items():
                    resource = {
                        "TableWithColumns": {"DatabaseName": self.database, "Name": self.table, "ColumnNames": columns}
                    }
                    response = self.lf_client.remove_lf_tags_from_resource(
                        Resource=resource, LFTags=[{"TagKey": tag_key, "TagValues": [tag_value]}]
                    )
                    self._parse_and_log_lf_response(response, columns, {tag_key: tag_value}, "remove")

    @staticmethod
    def _table_tags_to_remove(
        lf_tags_table: List[LFTagPairTypeDef], lf_tags: Optional[Dict[str, str]], lf_inherited_tags: Set[str]
    ) -> Dict[str, Sequence[str]]:
        return {
            tag["TagKey"]: tag["TagValues"]
            for tag in lf_tags_table
            if tag["TagKey"] not in (lf_tags or {})
            if tag["TagKey"] not in lf_inherited_tags
        }

    def _apply_lf_tags_table(
        self, table_resource: ResourceTypeDef, existing_lf_tags: GetResourceLFTagsResponseTypeDef
    ) -> None:
        lf_tags_table = existing_lf_tags.get("LFTagsOnTable", [])
        LOGGER.debug(f"EXISTING TABLE TAGS: {lf_tags_table}")
        LOGGER.debug(f"CONFIG TAGS: {self.lf_tags}")

<<<<<<< HEAD
        to_remove = {
            tag["TagKey"]: tag["TagValues"]
            for tag in lf_tags_table
            if tag["TagKey"] not in self.lf_tags  # type: ignore
        }
        LOGGER.debug(f"TAGS TO REMOVE: {to_remove}")
=======
        to_remove = LfTagsManager._table_tags_to_remove(lf_tags_table, self.lf_tags, self.lf_inherited_tags)

        logger.debug(f"TAGS TO REMOVE: {to_remove}")
>>>>>>> d4fa2796
        if to_remove:
            response = self.lf_client.remove_lf_tags_from_resource(
                Resource=table_resource, LFTags=[{"TagKey": k, "TagValues": v} for k, v in to_remove.items()]
            )
            self._parse_and_log_lf_response(response, None, self.lf_tags, "remove")

        if self.lf_tags:
            response = self.lf_client.add_lf_tags_to_resource(
                Resource=table_resource, LFTags=[{"TagKey": k, "TagValues": [v]} for k, v in self.lf_tags.items()]
            )
            self._parse_and_log_lf_response(response, None, self.lf_tags)

    def _apply_lf_tags_columns(self) -> None:
        if self.lf_tags_columns:
            for tag_key, tag_config in self.lf_tags_columns.items():
                for tag_value, columns in tag_config.items():
                    resource = {
                        "TableWithColumns": {"DatabaseName": self.database, "Name": self.table, "ColumnNames": columns}
                    }
                    response = self.lf_client.add_lf_tags_to_resource(
                        Resource=resource,
                        LFTags=[{"TagKey": tag_key, "TagValues": [tag_value]}],
                    )
                    self._parse_and_log_lf_response(response, columns, {tag_key: tag_value})

    def _parse_and_log_lf_response(
        self,
        response: Union[AddLFTagsToResourceResponseTypeDef, RemoveLFTagsFromResourceResponseTypeDef],
        columns: Optional[List[str]] = None,
        lf_tags: Optional[Dict[str, str]] = None,
        verb: str = "add",
    ) -> None:
        table_appendix = f".{self.table}" if self.table else ""
        columns_appendix = f" for columns {columns}" if columns else ""
        resource_msg = self.database + table_appendix + columns_appendix
        if failures := response.get("Failures", []):
            base_msg = f"Failed to {verb} LF tags: {lf_tags} to " + resource_msg
            for failure in failures:
                tag = failure.get("LFTag", {}).get("TagKey")
                error = failure.get("Error", {}).get("ErrorMessage")
                LOGGER.error(f"Failed to {verb} {tag} for " + resource_msg + f" - {error}")
            raise DbtRuntimeError(base_msg)
        LOGGER.debug(f"Success: {verb} LF tags {lf_tags} to " + resource_msg)


class FilterConfig(BaseModel):
    row_filter: str
    column_names: List[str] = []
    principals: List[str] = []

    def to_api_repr(self, catalog_id: str, database: str, table: str, name: str) -> DataCellsFilterTypeDef:
        return {
            "TableCatalogId": catalog_id,
            "DatabaseName": database,
            "TableName": table,
            "Name": name,
            "RowFilter": {"FilterExpression": self.row_filter},
            "ColumnNames": self.column_names,
            "ColumnWildcard": {"ExcludedColumnNames": []},
        }

    def to_update(self, existing: DataCellsFilterTypeDef) -> bool:
        return self.row_filter != existing["RowFilter"]["FilterExpression"] or set(self.column_names) != set(
            existing["ColumnNames"]
        )


class DataCellFiltersConfig(BaseModel):
    enabled: bool = False
    filters: Dict[str, FilterConfig]


class LfGrantsConfig(BaseModel):
    data_cell_filters: DataCellFiltersConfig


class LfPermissions:
    def __init__(self, catalog_id: str, relation: AthenaRelation, lf_client: LakeFormationClient) -> None:
        self.catalog_id = catalog_id
        self.relation = relation
        self.database: str = relation.schema
        self.table: str = relation.identifier
        self.lf_client = lf_client

    def get_filters(self) -> Dict[str, DataCellsFilterTypeDef]:
        table_resource = {"CatalogId": self.catalog_id, "DatabaseName": self.database, "Name": self.table}
        return {f["Name"]: f for f in self.lf_client.list_data_cells_filter(Table=table_resource)["DataCellsFilters"]}

    def process_filters(self, config: LfGrantsConfig) -> None:
        current_filters = self.get_filters()
        LOGGER.debug(f"CURRENT FILTERS: {current_filters}")

        to_drop = [f for name, f in current_filters.items() if name not in config.data_cell_filters.filters]
        LOGGER.debug(f"FILTERS TO DROP: {to_drop}")
        for f in to_drop:
            self.lf_client.delete_data_cells_filter(
                TableCatalogId=f["TableCatalogId"],
                DatabaseName=f["DatabaseName"],
                TableName=f["TableName"],
                Name=f["Name"],
            )

        to_add = [
            f.to_api_repr(self.catalog_id, self.database, self.table, name)
            for name, f in config.data_cell_filters.filters.items()
            if name not in current_filters
        ]
        LOGGER.debug(f"FILTERS TO ADD: {to_add}")
        for f in to_add:
            self.lf_client.create_data_cells_filter(TableData=f)

        to_update = [
            f.to_api_repr(self.catalog_id, self.database, self.table, name)
            for name, f in config.data_cell_filters.filters.items()
            if name in current_filters and f.to_update(current_filters[name])
        ]
        LOGGER.debug(f"FILTERS TO UPDATE: {to_update}")
        for f in to_update:
            self.lf_client.update_data_cells_filter(TableData=f)

    def process_permissions(self, config: LfGrantsConfig) -> None:
        for name, f in config.data_cell_filters.filters.items():
            LOGGER.debug(f"Start processing permissions for filter: {name}")
            current_permissions = self.lf_client.list_permissions(
                Resource={
                    "DataCellsFilter": {
                        "TableCatalogId": self.catalog_id,
                        "DatabaseName": self.database,
                        "TableName": self.table,
                        "Name": name,
                    }
                }
            )["PrincipalResourcePermissions"]

            current_principals = {p["Principal"]["DataLakePrincipalIdentifier"] for p in current_permissions}

            to_revoke = {p for p in current_principals if p not in f.principals}
            if to_revoke:
                self.lf_client.batch_revoke_permissions(
                    CatalogId=self.catalog_id,
                    Entries=[self._permission_entry(name, principal, idx) for idx, principal in enumerate(to_revoke)],
                )
                revoke_principals_msg = "\n".join(to_revoke)
                LOGGER.debug(f"Revoked permissions for filter {name} from principals:\n{revoke_principals_msg}")
            else:
                LOGGER.debug(f"No redundant permissions found for filter: {name}")

            to_add = {p for p in f.principals if p not in current_principals}
            if to_add:
                self.lf_client.batch_grant_permissions(
                    CatalogId=self.catalog_id,
                    Entries=[self._permission_entry(name, principal, idx) for idx, principal in enumerate(to_add)],
                )
                add_principals_msg = "\n".join(to_add)
                LOGGER.debug(f"Granted permissions for filter {name} to principals:\n{add_principals_msg}")
            else:
                LOGGER.debug(f"No new permissions added for filter {name}")

            LOGGER.debug(f"Permissions are set to be consistent with config for filter: {name}")

    def _permission_entry(self, filter_name: str, principal: str, idx: int) -> BatchPermissionsRequestEntryTypeDef:
        return {
            "Id": str(idx),
            "Principal": {"DataLakePrincipalIdentifier": principal},
            "Resource": {
                "DataCellsFilter": {
                    "TableCatalogId": self.catalog_id,
                    "DatabaseName": self.database,
                    "TableName": self.table,
                    "Name": filter_name,
                }
            },
            "Permissions": ["SELECT"],
            "PermissionsWithGrantOption": [],
        }<|MERGE_RESOLUTION|>--- conflicted
+++ resolved
@@ -15,9 +15,11 @@
 )
 from pydantic import BaseModel
 
-from dbt.adapters.athena.constants import LOGGER
 from dbt.adapters.athena.relation import AthenaRelation
+from dbt.events import AdapterLogger
 from dbt.exceptions import DbtRuntimeError
+
+logger = AdapterLogger("AthenaLakeFormation")
 
 
 class LfTagsConfig(BaseModel):
@@ -73,25 +75,10 @@
 
     def _remove_lf_tags_columns(self, existing_lf_tags: GetResourceLFTagsResponseTypeDef) -> None:
         lf_tags_columns = existing_lf_tags.get("LFTagsOnColumns", [])
-        LOGGER.debug(f"COLUMNS: {lf_tags_columns}")
+        logger.debug(f"COLUMNS: {lf_tags_columns}")
         if lf_tags_columns:
-<<<<<<< HEAD
-            to_remove = {}
-            for column in lf_tags_columns:
-                for tag in column["LFTags"]:
-                    tag_key = tag["TagKey"]
-                    tag_value = tag["TagValues"][0]
-                    if tag_key not in to_remove:
-                        to_remove[tag_key] = {tag_value: [column["Name"]]}
-                    elif tag_value not in to_remove[tag_key]:
-                        to_remove[tag_key][tag_value] = [column["Name"]]
-                    else:
-                        to_remove[tag_key][tag_value].append(column["Name"])
-            LOGGER.debug(f"TO REMOVE: {to_remove}")
-=======
             to_remove = LfTagsManager._column_tags_to_remove(lf_tags_columns, self.lf_inherited_tags)
             logger.debug(f"TO REMOVE: {to_remove}")
->>>>>>> d4fa2796
             for tag_key, tag_config in to_remove.items():
                 for tag_value, columns in tag_config.items():
                     resource = {
@@ -117,21 +104,12 @@
         self, table_resource: ResourceTypeDef, existing_lf_tags: GetResourceLFTagsResponseTypeDef
     ) -> None:
         lf_tags_table = existing_lf_tags.get("LFTagsOnTable", [])
-        LOGGER.debug(f"EXISTING TABLE TAGS: {lf_tags_table}")
-        LOGGER.debug(f"CONFIG TAGS: {self.lf_tags}")
-
-<<<<<<< HEAD
-        to_remove = {
-            tag["TagKey"]: tag["TagValues"]
-            for tag in lf_tags_table
-            if tag["TagKey"] not in self.lf_tags  # type: ignore
-        }
-        LOGGER.debug(f"TAGS TO REMOVE: {to_remove}")
-=======
+        logger.debug(f"EXISTING TABLE TAGS: {lf_tags_table}")
+        logger.debug(f"CONFIG TAGS: {self.lf_tags}")
+
         to_remove = LfTagsManager._table_tags_to_remove(lf_tags_table, self.lf_tags, self.lf_inherited_tags)
 
         logger.debug(f"TAGS TO REMOVE: {to_remove}")
->>>>>>> d4fa2796
         if to_remove:
             response = self.lf_client.remove_lf_tags_from_resource(
                 Resource=table_resource, LFTags=[{"TagKey": k, "TagValues": v} for k, v in to_remove.items()]
@@ -172,9 +150,9 @@
             for failure in failures:
                 tag = failure.get("LFTag", {}).get("TagKey")
                 error = failure.get("Error", {}).get("ErrorMessage")
-                LOGGER.error(f"Failed to {verb} {tag} for " + resource_msg + f" - {error}")
+                logger.error(f"Failed to {verb} {tag} for " + resource_msg + f" - {error}")
             raise DbtRuntimeError(base_msg)
-        LOGGER.debug(f"Success: {verb} LF tags {lf_tags} to " + resource_msg)
+        logger.debug(f"Success: {verb} LF tags {lf_tags} to " + resource_msg)
 
 
 class FilterConfig(BaseModel):
@@ -222,10 +200,10 @@
 
     def process_filters(self, config: LfGrantsConfig) -> None:
         current_filters = self.get_filters()
-        LOGGER.debug(f"CURRENT FILTERS: {current_filters}")
+        logger.debug(f"CURRENT FILTERS: {current_filters}")
 
         to_drop = [f for name, f in current_filters.items() if name not in config.data_cell_filters.filters]
-        LOGGER.debug(f"FILTERS TO DROP: {to_drop}")
+        logger.debug(f"FILTERS TO DROP: {to_drop}")
         for f in to_drop:
             self.lf_client.delete_data_cells_filter(
                 TableCatalogId=f["TableCatalogId"],
@@ -239,7 +217,7 @@
             for name, f in config.data_cell_filters.filters.items()
             if name not in current_filters
         ]
-        LOGGER.debug(f"FILTERS TO ADD: {to_add}")
+        logger.debug(f"FILTERS TO ADD: {to_add}")
         for f in to_add:
             self.lf_client.create_data_cells_filter(TableData=f)
 
@@ -248,13 +226,13 @@
             for name, f in config.data_cell_filters.filters.items()
             if name in current_filters and f.to_update(current_filters[name])
         ]
-        LOGGER.debug(f"FILTERS TO UPDATE: {to_update}")
+        logger.debug(f"FILTERS TO UPDATE: {to_update}")
         for f in to_update:
             self.lf_client.update_data_cells_filter(TableData=f)
 
     def process_permissions(self, config: LfGrantsConfig) -> None:
         for name, f in config.data_cell_filters.filters.items():
-            LOGGER.debug(f"Start processing permissions for filter: {name}")
+            logger.debug(f"Start processing permissions for filter: {name}")
             current_permissions = self.lf_client.list_permissions(
                 Resource={
                     "DataCellsFilter": {
@@ -275,9 +253,9 @@
                     Entries=[self._permission_entry(name, principal, idx) for idx, principal in enumerate(to_revoke)],
                 )
                 revoke_principals_msg = "\n".join(to_revoke)
-                LOGGER.debug(f"Revoked permissions for filter {name} from principals:\n{revoke_principals_msg}")
+                logger.debug(f"Revoked permissions for filter {name} from principals:\n{revoke_principals_msg}")
             else:
-                LOGGER.debug(f"No redundant permissions found for filter: {name}")
+                logger.debug(f"No redundant permissions found for filter: {name}")
 
             to_add = {p for p in f.principals if p not in current_principals}
             if to_add:
@@ -286,11 +264,11 @@
                     Entries=[self._permission_entry(name, principal, idx) for idx, principal in enumerate(to_add)],
                 )
                 add_principals_msg = "\n".join(to_add)
-                LOGGER.debug(f"Granted permissions for filter {name} to principals:\n{add_principals_msg}")
+                logger.debug(f"Granted permissions for filter {name} to principals:\n{add_principals_msg}")
             else:
-                LOGGER.debug(f"No new permissions added for filter {name}")
-
-            LOGGER.debug(f"Permissions are set to be consistent with config for filter: {name}")
+                logger.debug(f"No new permissions added for filter {name}")
+
+            logger.debug(f"Permissions are set to be consistent with config for filter: {name}")
 
     def _permission_entry(self, filter_name: str, principal: str, idx: int) -> BatchPermissionsRequestEntryTypeDef:
         return {
