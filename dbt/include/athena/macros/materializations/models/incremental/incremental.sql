{% materialization incremental, adapter='athena', supported_languages=['sql', 'python'] -%}
  {%- set language = model['language'] -%}

  {% set raw_strategy = config.get('incremental_strategy') or 'insert_overwrite' %}
  {% set table_type = config.get('table_type', default='hive') | lower %}
  {% set strategy = validate_get_incremental_strategy(raw_strategy, table_type) %}
  {% set on_schema_change = incremental_validate_on_schema_change(config.get('on_schema_change'), default='ignore') %}

  {% set lf_tags = config.get('lf_tags', default=none) %}
  {% set lf_tags_columns = config.get('lf_tags_columns', default=none) %}
  {% set partitioned_by = config.get('partitioned_by', default=none) %}
  {% set target_relation = this.incorporate(type='table') %}
  {% set existing_relation = load_relation(this) %}
  {% set tmp_relation = make_temp_relation(this) %}

  {{ log("temporary relation is" ~ tmp_relation.schema ~ tmp_relation.identifier)}}

  -- If no partitions are used with insert_overwrite, we fall back to append mode.
  {% if partitioned_by is none and strategy == 'insert_overwrite' %}
    {% set strategy = 'append' %}
  {% endif %}

  {{ run_hooks(pre_hooks, inside_transaction=False) }}

  -- `BEGIN` happens here:
  {{ run_hooks(pre_hooks, inside_transaction=True) }}

  {% set to_drop = [] %}
  {% if existing_relation is none %}
    {% call statement('save_table', language=language) -%}
        {{ create_table_as(False, target_relation, compiled_code, language) }}
    {%- endcall %}
    {% set build_sql = None %}
  {% elif existing_relation.is_view or should_full_refresh() %}
    {% do drop_relation(existing_relation) %}
    {% call statement('save_table', language=language) -%}
        {{ create_table_as(False, target_relation, compiled_code, language) }}
    {%- endcall %}
    {% set build_sql = None %}
  {% elif partitioned_by is not none and strategy == 'insert_overwrite' %}
    {% set tmp_relation = make_temp_relation(target_relation) %}
    {% if tmp_relation is not none %}
      {% do drop_relation(tmp_relation) %}
    {% endif %}
    {% if language == 'sql' %}
      {% do run_query(create_table_as(True, tmp_relation, compiled_code, language)) %}
    {% else %}
      {% call statement('save_table', language=language) -%}
          {{ create_table_as(True, tmp_relation, compiled_code, language) }}
      {%- endcall %}
    {% endif %}
    {% do delete_overlapping_partitions(target_relation, tmp_relation, partitioned_by) %}
    {% set build_sql = incremental_insert(on_schema_change, tmp_relation, target_relation, existing_relation) %}
    {% do to_drop.append(tmp_relation) %}
  {% elif strategy == 'append' %}
    {% set tmp_relation = make_temp_relation(target_relation) %}
    {% if tmp_relation is not none %}
      {% do drop_relation(tmp_relation) %}
    {% endif %}
    {% if language == 'sql' %}
      {% do run_query(create_table_as(True, tmp_relation, compiled_code, language)) %}
    {% else %}
      {% call statement('save_table', language=language) -%}
          {{ create_table_as(True, tmp_relation, compiled_code, language) }}
      {%- endcall %}
    {% endif %}
    {% set build_sql = incremental_insert(on_schema_change, tmp_relation, target_relation, existing_relation) %}
    {% do to_drop.append(tmp_relation) %}
  {% elif strategy == 'merge' and table_type == 'iceberg' %}
    {% set unique_key = config.get('unique_key') %}
    {% set delete_condition = config.get('delete_condition') %}
    {% set empty_unique_key -%}
      Merge strategy must implement unique_key as a single column or a list of columns.
    {%- endset %}
    {% if unique_key is none %}
      {% do exceptions.raise_compiler_error(empty_unique_key) %}
    {% endif %}

    {% set tmp_relation = make_temp_relation(target_relation) %}
    {% if tmp_relation is not none %}
      {% do drop_relation(tmp_relation) %}
    {% endif %}
<<<<<<< HEAD
    {% if language == 'sql' %}
      {% do run_query(create_table_as(True, tmp_relation, compiled_code, language)) %}
    {% else %}
      {% call statement('save_table', language=language) -%}
          {{ create_table_as(True, tmp_relation, compiled_code, language) }}
      {%- endcall %}
    {% endif %}
    {% set build_sql = iceberg_merge(on_schema_change, tmp_relation, target_relation, unique_key, existing_relation) %}
=======
    {% do run_query(create_table_as(True, tmp_relation, sql)) %}
    {% set build_sql = iceberg_merge(on_schema_change, tmp_relation, target_relation, unique_key, existing_relation, delete_condition) %}
>>>>>>> 16464bc1
    {% do to_drop.append(tmp_relation) %}
  {% endif %}

  {% call statement("main", language=language) %}
    {% if language == 'sql' %}
      {{ build_sql }}
    {% else %}
      {% if build_sql %}
          {{ log(build_sql) }}
          {% do athena__py_execute_query(query=build_sql) %}
      {% endif %}
    {% endif %}
  {% endcall %}

  -- set table properties
  {% if not to_drop and table_type != 'iceberg' %}
    {{ set_table_classification(target_relation) }}
  {% endif %}

  {{ run_hooks(post_hooks, inside_transaction=True) }}

  -- `COMMIT` happens here
  {% do adapter.commit() %}

  {% for rel in to_drop %}
    {% do drop_relation(rel) %}
  {% endfor %}

  {{ run_hooks(post_hooks, inside_transaction=False) }}

  {% if lf_tags is not none or lf_tags_columns is not none %}
    {{ adapter.add_lf_tags(target_relation.schema, target_relation.identifier, lf_tags, lf_tags_columns) }}
  {% endif %}

  {% do persist_docs(target_relation, model) %}

  {{ return({'relations': [target_relation]}) }}

{%- endmaterialization %}<|MERGE_RESOLUTION|>--- conflicted
+++ resolved
@@ -80,7 +80,6 @@
     {% if tmp_relation is not none %}
       {% do drop_relation(tmp_relation) %}
     {% endif %}
-<<<<<<< HEAD
     {% if language == 'sql' %}
       {% do run_query(create_table_as(True, tmp_relation, compiled_code, language)) %}
     {% else %}
@@ -88,11 +87,7 @@
           {{ create_table_as(True, tmp_relation, compiled_code, language) }}
       {%- endcall %}
     {% endif %}
-    {% set build_sql = iceberg_merge(on_schema_change, tmp_relation, target_relation, unique_key, existing_relation) %}
-=======
-    {% do run_query(create_table_as(True, tmp_relation, sql)) %}
     {% set build_sql = iceberg_merge(on_schema_change, tmp_relation, target_relation, unique_key, existing_relation, delete_condition) %}
->>>>>>> 16464bc1
     {% do to_drop.append(tmp_relation) %}
   {% endif %}
 
