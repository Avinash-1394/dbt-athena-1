--- conflicted
+++ resolved
@@ -1,9 +1,4 @@
-<<<<<<< HEAD
 {% materialization incremental, adapter='athena', supported_languages=['sql', 'python'] -%}
-
-=======
-{% materialization incremental, adapter='athena' -%}
->>>>>>> 2ff11c2a
   {% set raw_strategy = config.get('incremental_strategy') or 'insert_overwrite' %}
   {% set table_type = config.get('table_type', default='hive') | lower %}
   {% set model_language = model['language'] %}
