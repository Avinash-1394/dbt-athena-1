<<<<<<< HEAD
{% materialization table, adapter='athena', supported_languages=['sql', 'python'] -%}
=======
-- TODO create a drop_relation_with_versions, to be sure to remove all historical versions of a table
{% materialization table, adapter='athena' -%}
>>>>>>> 9c72c3b0
  {%- set identifier = model['alias'] -%}
  {%- set language = model['language'] -%}

  {%- set lf_tags_config = config.get('lf_tags_config') -%}
  {%- set lf_grants = config.get('lf_grants') -%}

  {%- set table_type = config.get('table_type', default='hive') | lower -%}
  {%- set old_relation = adapter.get_relation(database=database, schema=schema, identifier=identifier) -%}
  {%- set is_ha = config.get('ha', default=false) -%}
  {%- set s3_data_dir = config.get('s3_data_dir', default=target.s3_data_dir) -%}
  {%- set s3_data_naming = config.get('s3_data_naming', default='table_unique') -%}
  {%- set full_refresh_config = config.get('full_refresh', default=False) -%}
  {%- set is_full_refresh_mode = (flags.FULL_REFRESH == True or full_refresh_config == True) -%}
  {%- set versions_to_keep = config.get('versions_to_keep', default=4) -%}
  {%- set external_location = config.get('external_location', default=none) -%}
  {%- set target_relation = api.Relation.create(identifier=identifier,
                                                schema=schema,
                                                database=database,
                                                type='table') -%}
  {%- set tmp_relation = api.Relation.create(identifier=target_relation.identifier ~ '__ha',
                                             schema=schema,
                                             database=database,
                                             s3_path_table_part=target_relation.identifier,
                                             type='table') -%}

  {%- if (
    table_type == 'hive'
    and is_ha
    and ('unique' not in s3_data_naming or external_location is not none)
  ) -%}
      {%- set error_unique_location_hive_ha -%}
          You need to have an unique table location when using ha config with hive table.
          Use s3_data_naming unique, table_unique or schema_table_unique, and avoid to set an explicit
          external_location.
      {%- endset -%}
      {% do exceptions.raise_compiler_error(error_unique_location_hive_ha) %}
  {%- endif -%}

  {{ run_hooks(pre_hooks) }}

<<<<<<< HEAD
  {%- if old_relation is none or table_type != 'iceberg' -%}
    -- cleanup
    {%- if old_relation is not none and language != 'python' -%}
      {{ drop_relation(old_relation) }}
    {%- endif -%}

    {%- call statement('main', language=language) -%}
      {{ create_table_as(False, target_relation, compiled_code, language) }}
    {%- endcall %}

    {%- if table_type != 'iceberg' and language != 'python' -%}
      {{ set_table_classification(target_relation) }}
=======
  {%- if table_type == 'hive' -%}

    -- for ha tables that are not in full refresh mode and when the relation exists we use the swap behavior
    {%- if is_ha and not is_full_refresh_mode and old_relation is not none -%}
      -- drop the tmp_relation
      {%- if tmp_relation is not none -%}
        {%- do adapter.delete_from_glue_catalog(tmp_relation) -%}
      {%- endif -%}

      -- create tmp table
      {% call statement('main') -%}
        {{ create_table_as(False, tmp_relation, sql) }}
      {%- endcall %}

      -- swap table
      {%- set swap_table = adapter.swap_table(tmp_relation,
                                              target_relation) -%}

      -- delete glue tmp table, do not use drop_relation, as it will remove data of the target table
      {%- do adapter.delete_from_glue_catalog(tmp_relation) -%}

      {% do adapter.expire_glue_table_versions(target_relation,
                                               versions_to_keep,
                                               True) %}
    {%- else -%}
      -- Here we are in the case of non-ha tables or ha tables but in case of full refresh.
      {%- if old_relation is not none -%}
        {{ drop_relation(old_relation) }}
      {%- endif -%}
      {%- call statement('main') -%}
        {{ create_table_as(False, target_relation, sql) }}
      {%- endcall %}
>>>>>>> 9c72c3b0
    {%- endif -%}

    {{ set_table_classification(target_relation) }}

  {%- else -%}

    {%- if old_relation is none -%}
      {%- call statement('main') -%}
        {{ create_table_as(False, target_relation, sql) }}
      {%- endcall %}
    {%- else -%}
      {%- if tmp_relation is not none -%}
        {%- do drop_relation(tmp_relation) -%}
      {%- endif -%}

      {%- set old_relation_bkp = make_temp_relation(old_relation, '__bkp') -%}
      -- If we have this, it means that at least the first renaming occurred but there was an issue
      -- afterwards, therefore we are in weird state. The easiest and cleanest should be to remove
      -- the backup relation. It won't have an impact because since we are in the else condition,
      -- that means that old relation exists therefore no downtime yet.
      {%- if old_relation_bkp is not none -%}
        {%- do drop_relation(old_relation_bkp) -%}
      {%- endif -%}

<<<<<<< HEAD
    {%- call statement('main', language=language) -%}
      {{ create_table_as(False, tmp_relation, compiled_code, language) }}
    {%- endcall -%}
=======
      {%- call statement('main') -%}
        {{ create_table_as(False, tmp_relation, sql) }}
      {%- endcall -%}
>>>>>>> 9c72c3b0

      {{ rename_relation(old_relation, old_relation_bkp) }}
      {{ rename_relation(tmp_relation, target_relation) }}

      {{ drop_relation(old_relation_bkp) }}
    {%- endif -%}

  {%- endif -%}

  {{ run_hooks(post_hooks) }}

  {% if lf_tags_config is not none %}
    {{ adapter.add_lf_tags(target_relation, lf_tags_config) }}
  {% endif %}

  {% if lf_grants is not none %}
    {{ adapter.apply_lf_grants(target_relation, lf_grants) }}
  {% endif %}

  {% do persist_docs(target_relation, model) %}

  {{ return({'relations': [target_relation]}) }}

{% endmaterialization %}<|MERGE_RESOLUTION|>--- conflicted
+++ resolved
@@ -1,9 +1,5 @@
-<<<<<<< HEAD
+-- TODO create a drop_relation_with_versions, to be sure to remove all historical versions of a table
 {% materialization table, adapter='athena', supported_languages=['sql', 'python'] -%}
-=======
--- TODO create a drop_relation_with_versions, to be sure to remove all historical versions of a table
-{% materialization table, adapter='athena' -%}
->>>>>>> 9c72c3b0
   {%- set identifier = model['alias'] -%}
   {%- set language = model['language'] -%}
 
@@ -44,20 +40,6 @@
 
   {{ run_hooks(pre_hooks) }}
 
-<<<<<<< HEAD
-  {%- if old_relation is none or table_type != 'iceberg' -%}
-    -- cleanup
-    {%- if old_relation is not none and language != 'python' -%}
-      {{ drop_relation(old_relation) }}
-    {%- endif -%}
-
-    {%- call statement('main', language=language) -%}
-      {{ create_table_as(False, target_relation, compiled_code, language) }}
-    {%- endcall %}
-
-    {%- if table_type != 'iceberg' and language != 'python' -%}
-      {{ set_table_classification(target_relation) }}
-=======
   {%- if table_type == 'hive' -%}
 
     -- for ha tables that are not in full refresh mode and when the relation exists we use the swap behavior
@@ -68,8 +50,8 @@
       {%- endif -%}
 
       -- create tmp table
-      {% call statement('main') -%}
-        {{ create_table_as(False, tmp_relation, sql) }}
+      {%- call statement('main', language=language) -%}
+        {{ create_table_as(False, tmp_relation, compiled_code, language) }}
       {%- endcall %}
 
       -- swap table
@@ -87,10 +69,9 @@
       {%- if old_relation is not none -%}
         {{ drop_relation(old_relation) }}
       {%- endif -%}
-      {%- call statement('main') -%}
-        {{ create_table_as(False, target_relation, sql) }}
+      {%- call statement('main', language=language) -%}
+        {{ create_table_as(False, target_relation, compiled_code, language) }}
       {%- endcall %}
->>>>>>> 9c72c3b0
     {%- endif -%}
 
     {{ set_table_classification(target_relation) }}
@@ -98,8 +79,8 @@
   {%- else -%}
 
     {%- if old_relation is none -%}
-      {%- call statement('main') -%}
-        {{ create_table_as(False, target_relation, sql) }}
+      {%- call statement('main', language=language) -%}
+        {{ create_table_as(False, target_relation, compiled_code, language) }}
       {%- endcall %}
     {%- else -%}
       {%- if tmp_relation is not none -%}
@@ -115,15 +96,9 @@
         {%- do drop_relation(old_relation_bkp) -%}
       {%- endif -%}
 
-<<<<<<< HEAD
-    {%- call statement('main', language=language) -%}
-      {{ create_table_as(False, tmp_relation, compiled_code, language) }}
-    {%- endcall -%}
-=======
-      {%- call statement('main') -%}
-        {{ create_table_as(False, tmp_relation, sql) }}
+      {%- call statement('main', language=language) -%}
+        {{ create_table_as(False, tmp_relation, compiled_code, language) }}
       {%- endcall -%}
->>>>>>> 9c72c3b0
 
       {{ rename_relation(old_relation, old_relation_bkp) }}
       {{ rename_relation(tmp_relation, target_relation) }}
