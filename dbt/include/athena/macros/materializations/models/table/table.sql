-- TODO create a drop_relation_with_versions, to be sure to remove all historical versions of a table
{% materialization table, adapter='athena', supported_languages=['sql', 'python'] -%}
  {%- set identifier = model['alias'] -%}
  {%- set language = model['language'] -%}

  {%- set lf_tags_config = config.get('lf_tags_config') -%}
  {%- set lf_grants = config.get('lf_grants') -%}

  {%- set table_type = config.get('table_type', default='hive') | lower -%}
  {%- set old_relation = adapter.get_relation(database=database, schema=schema, identifier=identifier) -%}
  {%- set is_ha = config.get('ha', default=false) -%}
  {%- set s3_data_dir = config.get('s3_data_dir', default=target.s3_data_dir) -%}
  {%- set s3_data_naming = config.get('s3_data_naming', default='table_unique') -%}
  {%- set full_refresh_config = config.get('full_refresh', default=False) -%}
  {%- set is_full_refresh_mode = (flags.FULL_REFRESH == True or full_refresh_config == True) -%}
  {%- set versions_to_keep = config.get('versions_to_keep', default=4) -%}
  {%- set external_location = config.get('external_location', default=none) -%}
  {%- set target_relation = api.Relation.create(identifier=identifier,
                                                schema=schema,
                                                database=database,
                                                type='table') -%}
  {%- set tmp_relation = api.Relation.create(identifier=target_relation.identifier ~ '__ha',
                                             schema=schema,
                                             database=database,
                                             s3_path_table_part=target_relation.identifier,
                                             type='table') -%}

  {%- if (
    table_type == 'hive'
    and is_ha
    and ('unique' not in s3_data_naming or external_location is not none)
  ) -%}
      {%- set error_unique_location_hive_ha -%}
          You need to have an unique table location when using ha config with hive table.
          Use s3_data_naming unique, table_unique or schema_table_unique, and avoid to set an explicit
          external_location.
      {%- endset -%}
      {% do exceptions.raise_compiler_error(error_unique_location_hive_ha) %}
  {%- endif -%}

  {{ run_hooks(pre_hooks) }}

  {%- if table_type == 'hive' -%}

    -- for ha tables that are not in full refresh mode and when the relation exists we use the swap behavior
    {%- if is_ha and not is_full_refresh_mode and old_relation is not none -%}
      -- drop the tmp_relation
      {%- if tmp_relation is not none -%}
        {%- do adapter.delete_from_glue_catalog(tmp_relation) -%}
      {%- endif -%}

      -- create tmp table
<<<<<<< HEAD
      {%- call statement('main', language=language) -%}
        {{ create_table_as(False, tmp_relation, compiled_code, language) }}
      {%- endcall %}
=======
      {%- set query_result = safe_create_table_as(False, tmp_relation, sql) -%}
>>>>>>> 23cfe4b9

      -- swap table
      {%- set swap_table = adapter.swap_table(tmp_relation, target_relation) -%}

      -- delete glue tmp table, do not use drop_relation, as it will remove data of the target table
      {%- do adapter.delete_from_glue_catalog(tmp_relation) -%}

      {% do adapter.expire_glue_table_versions(target_relation, versions_to_keep, True) %}

    {%- else -%}
      -- Here we are in the case of non-ha tables or ha tables but in case of full refresh.
      {%- if old_relation is not none -%}
        {{ drop_relation(old_relation) }}
      {%- endif -%}
<<<<<<< HEAD
      {%- call statement('main', language=language) -%}
        {{ create_table_as(False, target_relation, compiled_code, language) }}
      {%- endcall %}
=======
      {%- set query_result = safe_create_table_as(False, target_relation, sql) -%}
>>>>>>> 23cfe4b9
    {%- endif -%}

    {{ set_table_classification(target_relation) }}

  {%- else -%}

    {%- if old_relation is none -%}
<<<<<<< HEAD
      {%- call statement('main', language=language) -%}
        {{ create_table_as(False, target_relation, compiled_code, language) }}
      {%- endcall %}
=======
      {%- set query_result = safe_create_table_as(False, target_relation, sql) -%}
>>>>>>> 23cfe4b9
    {%- else -%}
      {%- if old_relation.is_view -%}
        {%- set query_result = safe_create_table_as(False, tmp_relation, sql) -%}
        {%- do drop_relation(old_relation) -%}
        {%- do rename_relation(tmp_relation, target_relation) -%}
      {%- else -%}

        {%- if tmp_relation is not none -%}
          {%- do drop_relation(tmp_relation) -%}
        {%- endif -%}

        {%- set old_relation_bkp = make_temp_relation(old_relation, '__bkp') -%}
        -- If we have this, it means that at least the first renaming occurred but there was an issue
        -- afterwards, therefore we are in weird state. The easiest and cleanest should be to remove
        -- the backup relation. It won't have an impact because since we are in the else condition,
        -- that means that old relation exists therefore no downtime yet.
        {%- if old_relation_bkp is not none -%}
          {%- do drop_relation(old_relation_bkp) -%}
        {%- endif -%}

        {% set query_result = safe_create_table_as(False, tmp_relation, sql) %}

        {{ rename_relation(old_relation, old_relation_bkp) }}
        {{ rename_relation(tmp_relation, target_relation) }}

        {{ drop_relation(old_relation_bkp) }}
      {%- endif -%}
<<<<<<< HEAD

      {%- call statement('main', language=language) -%}
        {{ create_table_as(False, tmp_relation, compiled_code, language) }}
      {%- endcall -%}

      {{ rename_relation(old_relation, old_relation_bkp) }}
      {{ rename_relation(tmp_relation, target_relation) }}

      {{ drop_relation(old_relation_bkp) }}
=======
>>>>>>> 23cfe4b9
    {%- endif -%}

  {%- endif -%}

  {% call statement("main") %}
    SELECT '{{ query_result }}';
  {% endcall %}

  {{ run_hooks(post_hooks) }}

  {% if lf_tags_config is not none %}
    {{ adapter.add_lf_tags(target_relation, lf_tags_config) }}
  {% endif %}

  {% if lf_grants is not none %}
    {{ adapter.apply_lf_grants(target_relation, lf_grants) }}
  {% endif %}

  {% do persist_docs(target_relation, model) %}

  {{ return({'relations': [target_relation]}) }}

{% endmaterialization %}<|MERGE_RESOLUTION|>--- conflicted
+++ resolved
@@ -50,13 +50,7 @@
       {%- endif -%}
 
       -- create tmp table
-<<<<<<< HEAD
-      {%- call statement('main', language=language) -%}
-        {{ create_table_as(False, tmp_relation, compiled_code, language) }}
-      {%- endcall %}
-=======
-      {%- set query_result = safe_create_table_as(False, tmp_relation, sql) -%}
->>>>>>> 23cfe4b9
+      {%- set query_result = safe_create_table_as(False, tmp_relation, compiled_code, language=language) -%}
 
       -- swap table
       {%- set swap_table = adapter.swap_table(tmp_relation, target_relation) -%}
@@ -71,13 +65,7 @@
       {%- if old_relation is not none -%}
         {{ drop_relation(old_relation) }}
       {%- endif -%}
-<<<<<<< HEAD
-      {%- call statement('main', language=language) -%}
-        {{ create_table_as(False, target_relation, compiled_code, language) }}
-      {%- endcall %}
-=======
-      {%- set query_result = safe_create_table_as(False, target_relation, sql) -%}
->>>>>>> 23cfe4b9
+      {%- set query_result = safe_create_table_as(False, target_relation, compiled_code, language=language) -%}
     {%- endif -%}
 
     {{ set_table_classification(target_relation) }}
@@ -85,16 +73,10 @@
   {%- else -%}
 
     {%- if old_relation is none -%}
-<<<<<<< HEAD
-      {%- call statement('main', language=language) -%}
-        {{ create_table_as(False, target_relation, compiled_code, language) }}
-      {%- endcall %}
-=======
-      {%- set query_result = safe_create_table_as(False, target_relation, sql) -%}
->>>>>>> 23cfe4b9
+      {%- set query_result = safe_create_table_as(False, target_relation, compiled_code, language=language) -%}
     {%- else -%}
       {%- if old_relation.is_view -%}
-        {%- set query_result = safe_create_table_as(False, tmp_relation, sql) -%}
+        {%- set query_result = safe_create_table_as(False, tmp_relation, compiled_code, language=language) -%}
         {%- do drop_relation(old_relation) -%}
         {%- do rename_relation(tmp_relation, target_relation) -%}
       {%- else -%}
@@ -112,25 +94,13 @@
           {%- do drop_relation(old_relation_bkp) -%}
         {%- endif -%}
 
-        {% set query_result = safe_create_table_as(False, tmp_relation, sql) %}
+        {% set query_result = safe_create_table_as(False, tmp_relation, compiled_code, language=language) %}
 
         {{ rename_relation(old_relation, old_relation_bkp) }}
         {{ rename_relation(tmp_relation, target_relation) }}
 
         {{ drop_relation(old_relation_bkp) }}
       {%- endif -%}
-<<<<<<< HEAD
-
-      {%- call statement('main', language=language) -%}
-        {{ create_table_as(False, tmp_relation, compiled_code, language) }}
-      {%- endcall -%}
-
-      {{ rename_relation(old_relation, old_relation_bkp) }}
-      {{ rename_relation(tmp_relation, target_relation) }}
-
-      {{ drop_relation(old_relation_bkp) }}
-=======
->>>>>>> 23cfe4b9
     {%- endif -%}
 
   {%- endif -%}
