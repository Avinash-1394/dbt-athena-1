{% macro create_table_as(temporary, relation, compiled_code, language='sql', skip_partitioning=false) -%}
  {{ adapter.dispatch('create_table_as', 'athena')(temporary, relation, compiled_code, language, skip_partitioning) }}
{%- endmacro %}


{% macro athena__create_table_as(temporary, relation, compiled_code, language='sql', skip_partitioning=false) -%}
  {%- set materialized = config.get('materialized', default='table') -%}
  {%- set external_location = config.get('external_location', default=none) -%}
  {%- do log("Skip partitioning: " ~ skip_partitioning) -%}
  {%- set partitioned_by = config.get('partitioned_by', default=none) if not skip_partitioning else none -%}
  {%- set bucketed_by = config.get('bucketed_by', default=none) -%}
  {%- set bucket_count = config.get('bucket_count', default=none) -%}
  {%- set field_delimiter = config.get('field_delimiter', default=none) -%}
  {%- set table_type = config.get('table_type', default='hive') | lower -%}
  {%- set format = config.get('format', default='parquet') -%}
  {%- set write_compression = config.get('write_compression', default=none) -%}
  {%- set s3_data_dir = config.get('s3_data_dir', default=target.s3_data_dir) -%}
  {%- set s3_data_naming = config.get('s3_data_naming', default=target.s3_data_naming) -%}
  {%- set s3_tmp_table_dir = config.get('s3_tmp_table_dir', default=target.s3_tmp_table_dir) -%}
  {%- set extra_table_properties = config.get('table_properties', default=none) -%}

  {%- set location_property = 'external_location' -%}
  {%- set partition_property = 'partitioned_by' -%}
  {%- set work_group_output_location_enforced = adapter.is_work_group_output_location_enforced() -%}
  {%- set location = adapter.generate_s3_location(relation,
                                                 s3_data_dir,
                                                 s3_data_naming,
                                                 s3_tmp_table_dir,
                                                 external_location,
                                                 temporary,
                                                 ) -%}
  {%- set native_drop = config.get('native_drop', default=false) -%}

  {%- set contract_config = config.get('contract') -%}
  {%- if contract_config.enforced -%}
    {{ get_assert_columns_equivalent(compiled_code) }}
  {%- endif -%}

<<<<<<< HEAD
=======
  {%- if table_type == 'iceberg' -%}
    {%- set location_property = 'location' -%}
    {%- set partition_property = 'partitioning' -%}
    {%- if bucketed_by is not none or bucket_count is not none -%}
      {%- set ignored_bucket_iceberg -%}
      bucketed_by or bucket_count cannot be used with Iceberg tables. You have to use the bucket function
      when partitioning. Will be ignored
      {%- endset -%}
      {%- set bucketed_by = none -%}
      {%- set bucket_count = none -%}
      {% do log(ignored_bucket_iceberg) %}
    {%- endif -%}
    {%- if materialization == 'table' and ( 'unique' not in s3_data_naming or external_location is not none) -%}
      {%- set error_unique_location_iceberg -%}
        You need to have an unique table location when creating Iceberg table since we use the RENAME feature
        to have near-zero downtime.
      {%- endset -%}
      {% do exceptions.raise_compiler_error(error_unique_location_iceberg) %}
    {%- endif -%}
  {%- endif %}

>>>>>>> 2ff11c2a
  {%- if native_drop and table_type == 'iceberg' -%}
    {% do log('Config native_drop enabled, skipping direct S3 delete') %}
  {%- else -%}
    {% do adapter.delete_from_s3(location) %}
  {%- endif -%}

  {%- if language == 'python' -%}
    {%- set spark_ctas = '' -%}
    {%- if table_type == 'iceberg' -%}
      {%- set spark_ctas -%}
          create table {{ relation.schema | replace('\"', '`') }}.{{ relation.identifier | replace('\"', '`') }}
          using iceberg
          location '{{ location }}/'

          {%- if partitioned_by is not none %}
          partitioned by (
              {%- for prop_value in partitioned_by -%}
              {{ prop_value }}
              {%- if not loop.last %},{% endif -%}
              {%- endfor -%}
          )
          {%- endif %}

          {%- if extra_table_properties is not none %}
          tblproperties(
              {%- for prop_name, prop_value in extra_table_properties.items() -%}
              '{{ prop_name }}'='{{ prop_value }}'
              {%- if not loop.last %},{% endif -%}
              {%- endfor -%}
          )
          {% endif %}

          as
      {%- endset -%}
    {%- endif -%}

    {# {% do log('Creating table with spark and compiled code: ' ~ compiled_code) %} #}
    {{ athena__py_save_table_as(
        compiled_code,
        relation,
        optional_args={
          'location': location,
          'format': format,
          'mode': 'overwrite',
          'partitioned_by': partitioned_by,
          'bucketed_by': bucketed_by,
          'write_compression': write_compression,
          'bucket_count': bucket_count,
          'field_delimiter': field_delimiter,
          'spark_ctas': spark_ctas
        }
      )
    }}
  {%- else -%}
    {%- if table_type == 'iceberg' -%}
      {%- set location_property = 'location' -%}
      {%- set partition_property = 'partitioning' -%}
      {%- if bucketed_by is not none or bucket_count is not none -%}
        {%- set ignored_bucket_iceberg -%}
        bucketed_by or bucket_count cannot be used with Iceberg tables. You have to use the bucket function
        when partitioning. Will be ignored
        {%- endset -%}
        {%- set bucketed_by = none -%}
        {%- set bucket_count = none -%}
        {% do log(ignored_bucket_iceberg) %}
      {%- endif -%}
      {%- if 'unique' not in s3_data_naming or external_location is not none -%}
        {%- set error_unique_location_iceberg -%}
          You need to have an unique table location when creating Iceberg table since we use the RENAME feature
          to have near-zero downtime.
        {%- endset -%}
        {% do exceptions.raise_compiler_error(error_unique_location_iceberg) %}
      {%- endif -%}
    {%- endif %}

    create table {{ relation }}
    with (
      table_type='{{ table_type }}',
      is_external={%- if table_type == 'iceberg' -%}false{%- else -%}true{%- endif %},
    {%- if not work_group_output_location_enforced or table_type == 'iceberg' -%}
      {{ location_property }}='{{ location }}',
    {%- endif %}
    {%- if partitioned_by is not none %}
      {{ partition_property }}=ARRAY{{ partitioned_by | tojson | replace('\"', '\'') }},
    {%- endif %}
    {%- if bucketed_by is not none %}
      bucketed_by=ARRAY{{ bucketed_by | tojson | replace('\"', '\'') }},
    {%- endif %}
    {%- if bucket_count is not none %}
      bucket_count={{ bucket_count }},
    {%- endif %}
    {%- if field_delimiter is not none %}
      field_delimiter='{{ field_delimiter }}',
    {%- endif %}
    {%- if write_compression is not none %}
      write_compression='{{ write_compression }}',
    {%- endif %}
      format='{{ format }}'
    {%- if extra_table_properties is not none -%}
      {%- for prop_name, prop_value in extra_table_properties.items() -%}
      ,
      {{ prop_name }}={{ prop_value }}
      {%- endfor -%}
    {% endif %}
    )
    as
      {{ compiled_code }}
  {%- endif -%}
{%- endmacro -%}

{% macro create_table_as_with_partitions(temporary, relation, compiled_code, language='sql') -%}

    {%- set tmp_relation = api.Relation.create(
            identifier=relation.identifier ~ '__tmp_not_partitioned',
            schema=relation.schema,
            database=relation.database,
            s3_path_table_part=relation.identifier ~ '__tmp_not_partitioned' ,
            type='table'
        )
    -%}

    {%- if tmp_relation is not none -%}
      {%- do drop_relation(tmp_relation) -%}
    {%- endif -%}

    {%- do log('CREATE NON-PARTIONED STAGING TABLE: ' ~ tmp_relation) -%}
    {%- do run_query(create_table_as(temporary, tmp_relation, compiled_code, language, true)) -%}

    {% set partitions_batches = get_partition_batches(sql=tmp_relation, as_subquery=False) %}
    {% do log('BATCHES TO PROCESS: ' ~ partitions_batches | length) %}

    {%- set dest_columns = adapter.get_columns_in_relation(tmp_relation) -%}
    {%- set dest_cols_csv = dest_columns | map(attribute='quoted') | join(', ') -%}

    {%- for batch in partitions_batches -%}
        {%- do log('BATCH PROCESSING: ' ~ loop.index ~ ' OF ' ~ partitions_batches | length) -%}

        {%- if loop.index == 1 -%}
            {%- set create_target_relation_sql -%}
                select {{ dest_cols_csv }}
                from {{ tmp_relation }}
                where {{ batch }}
            {%- endset -%}
            {%- do run_query(create_table_as(temporary, relation, create_target_relation_sql, language)) -%}
        {%- else -%}
            {%- set insert_batch_partitions_sql -%}
                insert into {{ relation }} ({{ dest_cols_csv }})
                select {{ dest_cols_csv }}
                from {{ tmp_relation }}
                where {{ batch }}
            {%- endset -%}

            {%- do run_query(insert_batch_partitions_sql) -%}
        {%- endif -%}


    {%- endfor -%}

    {%- do drop_relation(tmp_relation) -%}

    select 'SUCCESSFULLY CREATED TABLE {{ relation }}'

{%- endmacro %}

{% macro safe_create_table_as(temporary, relation, compiled_code, language='sql', force_batch=False) -%}
    {%- if language != 'sql' -%}
        {{ return(create_table_as(temporary, relation, compiled_code, language)) }}
    {%- elif force_batch -%}
      {%- do create_table_as_with_partitions(temporary, relation, compiled_code, language) -%}
      {%- set query_result = relation ~ ' with many partitions created' -%}
    {%- else -%}
        {%- if temporary -%}
          {%- do run_query(create_table_as(temporary, relation, compiled_code, language, true)) -%}
          {%- set compiled_code_result = relation ~ ' as temporary relation without partitioning created' -%}
        {%- else -%}
          {%- set compiled_code_result = adapter.run_query_with_partitions_limit_catching(create_table_as(temporary, relation, compiled_code)) -%}
          {%- do log('COMPILED CODE RESULT: ' ~ compiled_code_result) -%}
          {%- if compiled_code_result == 'TOO_MANY_OPEN_PARTITIONS' -%}
            {%- do create_table_as_with_partitions(temporary, relation, compiled_code, language) -%}
            {%- set compiled_code_result = relation ~ ' with many partitions created' -%}
          {%- endif -%}
        {%- endif -%}
    {%- endif -%}
    {{ return(compiled_code_result) }}
{%- endmacro %}<|MERGE_RESOLUTION|>--- conflicted
+++ resolved
@@ -36,30 +36,6 @@
     {{ get_assert_columns_equivalent(compiled_code) }}
   {%- endif -%}
 
-<<<<<<< HEAD
-=======
-  {%- if table_type == 'iceberg' -%}
-    {%- set location_property = 'location' -%}
-    {%- set partition_property = 'partitioning' -%}
-    {%- if bucketed_by is not none or bucket_count is not none -%}
-      {%- set ignored_bucket_iceberg -%}
-      bucketed_by or bucket_count cannot be used with Iceberg tables. You have to use the bucket function
-      when partitioning. Will be ignored
-      {%- endset -%}
-      {%- set bucketed_by = none -%}
-      {%- set bucket_count = none -%}
-      {% do log(ignored_bucket_iceberg) %}
-    {%- endif -%}
-    {%- if materialization == 'table' and ( 'unique' not in s3_data_naming or external_location is not none) -%}
-      {%- set error_unique_location_iceberg -%}
-        You need to have an unique table location when creating Iceberg table since we use the RENAME feature
-        to have near-zero downtime.
-      {%- endset -%}
-      {% do exceptions.raise_compiler_error(error_unique_location_iceberg) %}
-    {%- endif -%}
-  {%- endif %}
-
->>>>>>> 2ff11c2a
   {%- if native_drop and table_type == 'iceberg' -%}
     {% do log('Config native_drop enabled, skipping direct S3 delete') %}
   {%- else -%}
@@ -126,7 +102,7 @@
         {%- set bucket_count = none -%}
         {% do log(ignored_bucket_iceberg) %}
       {%- endif -%}
-      {%- if 'unique' not in s3_data_naming or external_location is not none -%}
+      {%- if materialization == 'table' and ( 'unique' not in s3_data_naming or external_location is not none) -%}
         {%- set error_unique_location_iceberg -%}
           You need to have an unique table location when creating Iceberg table since we use the RENAME feature
           to have near-zero downtime.
