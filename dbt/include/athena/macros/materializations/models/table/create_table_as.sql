<<<<<<< HEAD
{% macro athena__create_table_as(temporary, relation, compiled_code, language='sql') -%}
=======
{% macro athena__create_table_as(temporary, relation, sql, skip_partitioning=False) -%}
>>>>>>> 23cfe4b9
  {%- set materialized = config.get('materialized', default='table') -%}
  {%- set external_location = config.get('external_location', default=none) -%}
  {%- set partitioned_by = config.get('partitioned_by', default=none) if not skip_partitioning else none -%}
  {%- set bucketed_by = config.get('bucketed_by', default=none) -%}
  {%- set bucket_count = config.get('bucket_count', default=none) -%}
  {%- set field_delimiter = config.get('field_delimiter', default=none) -%}
  {%- set table_type = config.get('table_type', default='hive') | lower -%}
  {%- set format = config.get('format', default='parquet') -%}
  {%- set write_compression = config.get('write_compression', default=none) -%}
  {%- set s3_data_dir = config.get('s3_data_dir', default=target.s3_data_dir) -%}
  {%- set s3_data_naming = config.get('s3_data_naming', default=target.s3_data_naming) -%}
  {%- set extra_table_properties = config.get('table_properties', default=none) -%}

  {%- set location_property = 'external_location' -%}
  {%- set partition_property = 'partitioned_by' -%}
  {%- set work_group_output_location_enforced = adapter.is_work_group_output_location_enforced() -%}
  {%- set location = adapter.generate_s3_location(relation,
                                                 s3_data_dir,
                                                 s3_data_naming,
                                                 external_location,
                                                 temporary) -%}
  {%- set native_drop = config.get('native_drop', default=false) -%}

  {%- set contract_config = config.get('contract') -%}
  {%- if contract_config.enforced -%}
    {{ get_assert_columns_equivalent(sql) }}
  {%- endif -%}

  {%- if table_type == 'iceberg' -%}
    {%- set location_property = 'location' -%}
    {%- set partition_property = 'partitioning' -%}
    {%- if bucketed_by is not none or bucket_count is not none -%}
      {%- set ignored_bucket_iceberg -%}
      bucketed_by or bucket_count cannot be used with Iceberg tables. You have to use the bucket function
      when partitioning. Will be ignored
      {%- endset -%}
      {%- set bucketed_by = none -%}
      {%- set bucket_count = none -%}
      {% do log(ignored_bucket_iceberg) %}
    {%- endif -%}
    {%- if 'unique' not in s3_data_naming or external_location is not none -%}
      {%- set error_unique_location_iceberg -%}
        You need to have an unique table location when creating Iceberg table since we use the RENAME feature
        to have near-zero downtime.
      {%- endset -%}
      {% do exceptions.raise_compiler_error(error_unique_location_iceberg) %}
    {%- endif -%}
  {%- endif %}

  {%- if native_drop and table_type == 'iceberg' -%}
    {% do log('Config native_drop enabled, skipping direct S3 delete') %}
  {%- else -%}
    {% do adapter.delete_from_s3(location) %}
  {%- endif -%}
<<<<<<< HEAD
  {%- if language == 'sql' -%}
    create table {{ relation }}
    with (
      table_type='{{ table_type }}',
      is_external={%- if table_type == 'iceberg' -%}false{%- else -%}true{%- endif %},
      {%- if not work_group_output_location_enforced or table_type == 'iceberg' -%}
        {{ location_property }}='{{ location }}',
      {%- endif %}
    {%- if partitioned_by is not none %}
      {{ partition_property }}=ARRAY{{ partitioned_by | join("', '") | replace('"', "'") | prepend("'") | append("'") }},
    {%- endif %}
    {%- if bucketed_by is not none %}
      bucketed_by=ARRAY{{ bucketed_by | join("', '") | replace('"', "'") | prepend("'") | append("'") }},
    {%- endif %}
    {%- if bucket_count is not none %}
      bucket_count={{ bucket_count }},
    {%- endif %}
    {%- if field_delimiter is not none %}
      field_delimiter='{{ field_delimiter }}',
    {%- endif %}
    {%- if write_compression is not none %}
      write_compression='{{ write_compression }}',
    {%- endif %}
      format='{{ format }}'
    {%- if extra_table_properties is not none -%}
      {%- for prop_name, prop_value in extra_table_properties.items() -%}
      ,
      {{ prop_name }}={{ prop_value }}
      {%- endfor -%}
    {% endif %}
    )
    as
      {{ compiled_code }}
  {%- elif language == 'python' -%}
    {{ athena__py_save_table_as(
        compiled_code,
        relation,
        optional_args={
          'location': location,
          'format': format,
          'mode': 'overwrite',
          'partitioned_by': partitioned_by,
          'bucketed_by': bucketed_by,
          'write_compression': write_compression,
          'bucket_count': bucket_count,
          'field_delimiter': field_delimiter
        }
      )
    }}
  {%- else -%}
    {% do exceptions.raise_compiler_error("athena__create_table_as macro doesn't support the provided language, it got %s" % language) %}
  {%- endif -%}
{%- endmacro -%}
=======

  create table {{ relation }}
  with (
    table_type='{{ table_type }}',
    is_external={%- if table_type == 'iceberg' -%}false{%- else -%}true{%- endif %},
  {%- if not work_group_output_location_enforced or table_type == 'iceberg' -%}
    {{ location_property }}='{{ location }}',
  {%- endif %}
  {%- if partitioned_by is not none %}
    {{ partition_property }}=ARRAY{{ partitioned_by | tojson | replace('\"', '\'') }},
  {%- endif %}
  {%- if bucketed_by is not none %}
    bucketed_by=ARRAY{{ bucketed_by | tojson | replace('\"', '\'') }},
  {%- endif %}
  {%- if bucket_count is not none %}
    bucket_count={{ bucket_count }},
  {%- endif %}
  {%- if field_delimiter is not none %}
    field_delimiter='{{ field_delimiter }}',
  {%- endif %}
  {%- if write_compression is not none %}
    write_compression='{{ write_compression }}',
  {%- endif %}
    format='{{ format }}'
  {%- if extra_table_properties is not none -%}
    {%- for prop_name, prop_value in extra_table_properties.items() -%}
    ,
    {{ prop_name }}={{ prop_value }}
    {%- endfor -%}
  {% endif %}
  )
  as
    {{ sql }}
{% endmacro %}

{% macro create_table_as_with_partitions(temporary, relation, sql) -%}

    {%- set tmp_relation = api.Relation.create(
            identifier=relation.identifier ~ '__tmp_not_partitioned',
            schema=relation.schema,
            database=relation.database,
            s3_path_table_part=relation.identifier ~ '__tmp_not_partitioned' ,
            type='table'
        )
    -%}

    {%- if tmp_relation is not none -%}
      {%- do drop_relation(tmp_relation) -%}
    {%- endif -%}

    {%- do log('CREATE NON-PARTIONED STAGING TABLE: ' ~ tmp_relation) -%}
    {%- do run_query(create_table_as(temporary, tmp_relation, sql, True)) -%}

    {% set partitions_batches = get_partition_batches(sql=tmp_relation, as_subquery=False) %}
    {% do log('BATCHES TO PROCESS: ' ~ partitions_batches | length) %}

    {%- set dest_columns = adapter.get_columns_in_relation(tmp_relation) -%}
    {%- set dest_cols_csv = dest_columns | map(attribute='quoted') | join(', ') -%}

    {%- for batch in partitions_batches -%}
        {%- do log('BATCH PROCESSING: ' ~ loop.index ~ ' OF ' ~ partitions_batches | length) -%}

        {%- if loop.index == 1 -%}
            {%- set create_target_relation_sql -%}
                select {{ dest_cols_csv }}
                from {{ tmp_relation }}
                where {{ batch }}
            {%- endset -%}
            {%- do run_query(create_table_as(temporary, relation, create_target_relation_sql)) -%}
        {%- else -%}
            {%- set insert_batch_partitions_sql -%}
                insert into {{ relation }} ({{ dest_cols_csv }})
                select {{ dest_cols_csv }}
                from {{ tmp_relation }}
                where {{ batch }}
            {%- endset -%}

            {%- do run_query(insert_batch_partitions_sql) -%}
        {%- endif -%}


    {%- endfor -%}

    {%- do drop_relation(tmp_relation) -%}

    select 'SUCCESSFULLY CREATED TABLE {{ relation }}'

{%- endmacro %}

{% macro safe_create_table_as(temporary, relation, sql) -%}
    {%- if temporary -%}
      {%- do run_query(create_table_as(temporary, relation, sql, True)) -%}
      {%- set query_result = relation ~ ' as temporary relation without partitioning created' -%}
    {%- else -%}
      {%- set query_result = adapter.run_query_with_partitions_limit_catching(create_table_as(temporary, relation, sql)) -%}
      {%- do log('QUERY RESULT: ' ~ query_result) -%}
      {%- if query_result == 'TOO_MANY_OPEN_PARTITIONS' -%}
        {%- do create_table_as_with_partitions(temporary, relation, sql) -%}
        {%- set query_result = relation ~ ' with many partitions created' -%}
      {%- endif -%}
    {%- endif -%}

    {{ return(query_result) }}
{%- endmacro %}
>>>>>>> 23cfe4b9
<|MERGE_RESOLUTION|>--- conflicted
+++ resolved
@@ -1,8 +1,4 @@
-<<<<<<< HEAD
-{% macro athena__create_table_as(temporary, relation, compiled_code, language='sql') -%}
-=======
-{% macro athena__create_table_as(temporary, relation, sql, skip_partitioning=False) -%}
->>>>>>> 23cfe4b9
+{% macro athena__create_table_as(temporary, relation, compiled_code, skip_partitioning=False, language='sql') -%}
   {%- set materialized = config.get('materialized', default='table') -%}
   {%- set external_location = config.get('external_location', default=none) -%}
   {%- set partitioned_by = config.get('partitioned_by', default=none) if not skip_partitioning else none -%}
@@ -28,7 +24,7 @@
 
   {%- set contract_config = config.get('contract') -%}
   {%- if contract_config.enforced -%}
-    {{ get_assert_columns_equivalent(sql) }}
+    {{ get_assert_columns_equivalent(compiled_code) }}
   {%- endif -%}
 
   {%- if table_type == 'iceberg' -%}
@@ -57,7 +53,6 @@
   {%- else -%}
     {% do adapter.delete_from_s3(location) %}
   {%- endif -%}
-<<<<<<< HEAD
   {%- if language == 'sql' -%}
     create table {{ relation }}
     with (
@@ -111,43 +106,8 @@
     {% do exceptions.raise_compiler_error("athena__create_table_as macro doesn't support the provided language, it got %s" % language) %}
   {%- endif -%}
 {%- endmacro -%}
-=======
 
-  create table {{ relation }}
-  with (
-    table_type='{{ table_type }}',
-    is_external={%- if table_type == 'iceberg' -%}false{%- else -%}true{%- endif %},
-  {%- if not work_group_output_location_enforced or table_type == 'iceberg' -%}
-    {{ location_property }}='{{ location }}',
-  {%- endif %}
-  {%- if partitioned_by is not none %}
-    {{ partition_property }}=ARRAY{{ partitioned_by | tojson | replace('\"', '\'') }},
-  {%- endif %}
-  {%- if bucketed_by is not none %}
-    bucketed_by=ARRAY{{ bucketed_by | tojson | replace('\"', '\'') }},
-  {%- endif %}
-  {%- if bucket_count is not none %}
-    bucket_count={{ bucket_count }},
-  {%- endif %}
-  {%- if field_delimiter is not none %}
-    field_delimiter='{{ field_delimiter }}',
-  {%- endif %}
-  {%- if write_compression is not none %}
-    write_compression='{{ write_compression }}',
-  {%- endif %}
-    format='{{ format }}'
-  {%- if extra_table_properties is not none -%}
-    {%- for prop_name, prop_value in extra_table_properties.items() -%}
-    ,
-    {{ prop_name }}={{ prop_value }}
-    {%- endfor -%}
-  {% endif %}
-  )
-  as
-    {{ sql }}
-{% endmacro %}
-
-{% macro create_table_as_with_partitions(temporary, relation, sql) -%}
+{% macro create_table_as_with_partitions(temporary, relation, compiled_code, language='sql') -%}
 
     {%- set tmp_relation = api.Relation.create(
             identifier=relation.identifier ~ '__tmp_not_partitioned',
@@ -163,7 +123,7 @@
     {%- endif -%}
 
     {%- do log('CREATE NON-PARTIONED STAGING TABLE: ' ~ tmp_relation) -%}
-    {%- do run_query(create_table_as(temporary, tmp_relation, sql, True)) -%}
+    {%- do run_query(create_table_as(temporary, tmp_relation, compiled_code, True, language=language)) -%}
 
     {% set partitions_batches = get_partition_batches(sql=tmp_relation, as_subquery=False) %}
     {% do log('BATCHES TO PROCESS: ' ~ partitions_batches | length) %}
@@ -180,7 +140,7 @@
                 from {{ tmp_relation }}
                 where {{ batch }}
             {%- endset -%}
-            {%- do run_query(create_table_as(temporary, relation, create_target_relation_sql)) -%}
+            {%- do run_query(create_table_as(temporary, relation, create_target_relation_sql, language=language)) -%}
         {%- else -%}
             {%- set insert_batch_partitions_sql -%}
                 insert into {{ relation }} ({{ dest_cols_csv }})
@@ -201,19 +161,24 @@
 
 {%- endmacro %}
 
-{% macro safe_create_table_as(temporary, relation, sql) -%}
+{% macro safe_create_table_as(temporary, relation, compiled_code, language='sql') -%}
+    {%- if language != 'sql' -%}
+        {% call statement('py_save_table', language=language) -%}
+            {{ create_table_as(temporary, relation, compiled_code, language=language) }}
+        {%- endcall %}
+        {%- set compiled_code_result = relation ~ ' created with spark' -%}
+    {%- endif -%}
     {%- if temporary -%}
-      {%- do run_query(create_table_as(temporary, relation, sql, True)) -%}
-      {%- set query_result = relation ~ ' as temporary relation without partitioning created' -%}
+      {%- do run_query(create_table_as(temporary, relation, compiled_code, True, language=language)) -%}
+      {%- set compiled_code_result = relation ~ ' as temporary relation without partitioning created' -%}
     {%- else -%}
-      {%- set query_result = adapter.run_query_with_partitions_limit_catching(create_table_as(temporary, relation, sql)) -%}
-      {%- do log('QUERY RESULT: ' ~ query_result) -%}
-      {%- if query_result == 'TOO_MANY_OPEN_PARTITIONS' -%}
-        {%- do create_table_as_with_partitions(temporary, relation, sql) -%}
-        {%- set query_result = relation ~ ' with many partitions created' -%}
+      {%- set compiled_code_result = adapter.run_query_with_partitions_limit_catching(create_table_as(temporary, relation, compiled_code, language=language)) -%}
+      {%- do log('COMPILED CODE RESULT: ' ~ compiled_code_result) -%}
+      {%- if compiled_code_result == 'TOO_MANY_OPEN_PARTITIONS' -%}
+        {%- do create_table_as_with_partitions(temporary, relation, compiled_code, language=language) -%}
+        {%- set compiled_code_result = relation ~ ' with many partitions created' -%}
       {%- endif -%}
     {%- endif -%}
 
-    {{ return(query_result) }}
-{%- endmacro %}
->>>>>>> 23cfe4b9
+    {{ return(compiled_code_result) }}
+{%- endmacro %}